--- conflicted
+++ resolved
@@ -23,13 +23,8 @@
     fn query(rpc: &C, id: &Self::Id) -> Result<Self>;
 }
 
-<<<<<<< HEAD
-impl<C: RpcApi> Queryable<C> for bitcoin::blockdata::block::Block {
+impl<C: RpcApi> Queryable<C> for rust_ocean::Block {
     type Id = sha256d::Hash;
-=======
-impl<C: RpcApi> Queryable<C> for rust_ocean::Block {
-    type Id = Sha256dHash;
->>>>>>> ea13942d
 
     fn query(rpc: &C, id: &Self::Id) -> Result<Self> {
         let rpc_name = "getblock";
@@ -39,13 +34,8 @@
     }
 }
 
-<<<<<<< HEAD
-impl<C: RpcApi> Queryable<C> for bitcoin::blockdata::transaction::Transaction {
+impl<C: RpcApi> Queryable<C> for rust_ocean::Transaction {
     type Id = sha256d::Hash;
-=======
-impl<C: RpcApi> Queryable<C> for rust_ocean::Transaction {
-    type Id = Sha256dHash;
->>>>>>> ea13942d
 
     fn query(rpc: &C, id: &Self::Id) -> Result<Self> {
         let rpc_name = "getrawtransaction";
