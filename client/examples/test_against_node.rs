// To the extent possible under law, the author(s) have dedicated all
// copyright and related and neighboring rights to this software to
// the public domain worldwide. This software is distributed without
// any warranty.
//
// You should have received a copy of the CC0 Public Domain Dedication
// along with this software.
// If not, see <http://creativecommons.org/publicdomain/zero/1.0/>.
//

//! A very simple example used as a self-test of this library against an
//! Ocean node.
extern crate bitcoin;
extern crate ocean_rpc;
extern crate rust_ocean;

<<<<<<< HEAD
use ocean_rpc::{Client, Error, RpcApi};
=======
use bitcoincore_rpc::{Auth, Client, Error, RpcApi};
>>>>>>> 83e10143

fn main_result() -> Result<(), Error> {
    let mut args = std::env::args();

    let _exe_name = args.next().unwrap();

    let url = args.next().expect("Usage: <rpc_url> <username> <password>");
    let user = args.next().expect("no user given");
    let pass = args.next().expect("no pass given");

    let rpc = Client::new(url, Auth::UserPass(user, pass)).unwrap();

    let blockchain_info = rpc.get_blockchain_info()?;
    println!("info\n{:?}", blockchain_info);

    let best_block_hash = rpc.get_best_block_hash()?;
    println!("best block hash: {}", best_block_hash);
    let ocean_block: rust_ocean::Block = rpc.get_by_id(&best_block_hash)?;
    println!("block\n{:?}", ocean_block);
    let ocean_tx: rust_ocean::Transaction = rpc.get_by_id(&ocean_block.txdata[0].txid())?;
    println!("tx\n{:?}", ocean_tx);

    Ok(())
}

fn main() {
    match main_result() {
        Err(e) => println!("{}", e),
        _ => (),
    };
}<|MERGE_RESOLUTION|>--- conflicted
+++ resolved
@@ -14,11 +14,7 @@
 extern crate ocean_rpc;
 extern crate rust_ocean;
 
-<<<<<<< HEAD
-use ocean_rpc::{Client, Error, RpcApi};
-=======
-use bitcoincore_rpc::{Auth, Client, Error, RpcApi};
->>>>>>> 83e10143
+use ocean_rpc::{Auth, Client, Error, RpcApi};
 
 fn main_result() -> Result<(), Error> {
     let mut args = std::env::args();
