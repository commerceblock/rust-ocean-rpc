// To the extent possible under law, the author(s) have dedicated all
// copyright and related and neighboring rights to this software to
// the public domain worldwide. This software is distributed without
// any warranty.
//
// You should have received a copy of the CC0 Public Domain Dedication
// along with this software.
// If not, see <http://creativecommons.org/publicdomain/zero/1.0/>.
//

//! # Rust Client for Ocean API
//!
//! This is a client library for the Ocean JSON-RPC API.
//!

#![crate_name = "ocean_rpc_json"]
#![crate_type = "rlib"]

extern crate bitcoin;
extern crate hex;
extern crate num_bigint;
#[allow(unused)]
#[macro_use] // `macro_use` is needed for v1.24.0 compilation.
extern crate serde;
extern crate serde_json;

use std::str::FromStr;

<<<<<<< HEAD
use bitcoin::blockdata::script::Script;
use bitcoin::util::address::Address;
use bitcoin_amount::Amount;
use bitcoin_hashes::sha256d;
=======
use bitcoin::consensus::encode;
use bitcoin::hashes::{sha256, sha256d};
use bitcoin::util::bip158;
use bitcoin::{Address, Amount, PrivateKey, PublicKey, Script, Transaction};
>>>>>>> 83e10143
use num_bigint::BigUint;
use serde::de::Error as SerdeError;
use serde::{Deserialize, Serialize};
use serde_json::Value;

//TODO(stevenroose) consider using a Time type

/// A module used for serde serialization of bytes in hexadecimal format.
///
/// The module is compatible with the serde attribute.
pub mod serde_hex {
    use hex;
    use serde::de::Error;
    use serde::{Deserializer, Serializer};

    pub fn serialize<S: Serializer>(b: &Vec<u8>, s: S) -> Result<S::Ok, S::Error> {
        s.serialize_str(&hex::encode(&b))
    }

    pub fn deserialize<'de, D: Deserializer<'de>>(d: D) -> Result<Vec<u8>, D::Error> {
        let hex_str: String = ::serde::Deserialize::deserialize(d)?;
        Ok(hex::decode(hex_str).map_err(D::Error::custom)?)
    }

    pub mod opt {
        use hex;
        use serde::de::Error;
        use serde::{Deserializer, Serializer};

        pub fn serialize<S: Serializer>(b: &Option<Vec<u8>>, s: S) -> Result<S::Ok, S::Error> {
            match *b {
                None => s.serialize_none(),
                Some(ref b) => s.serialize_str(&hex::encode(&b)),
            }
        }

        pub fn deserialize<'de, D: Deserializer<'de>>(d: D) -> Result<Option<Vec<u8>>, D::Error> {
            let hex_str: String = ::serde::Deserialize::deserialize(d)?;
            Ok(Some(hex::decode(hex_str).map_err(D::Error::custom)?))
        }
    }
}

#[derive(Clone, PartialEq, Eq, Debug, Deserialize, Serialize)]
#[serde(rename_all = "camelCase")]
pub struct AddMultiSigAddressResult {
    pub address: Address,
    pub redeem_script: Script,
}

#[derive(Clone, PartialEq, Eq, Debug, Deserialize, Serialize)]
pub struct LoadWalletResult {
    pub name: String,
    pub warning: Option<String>,
}

#[derive(Clone, PartialEq, Eq, Debug, Deserialize, Serialize)]
#[serde(rename_all = "camelCase")]
pub struct GetBlockResult {
    pub hash: sha256d::Hash,
    pub confirmations: u32,
    pub size: usize,
    pub strippedsize: Option<usize>,
    pub weight: usize,
    pub height: usize,
    pub version: u32,
    #[serde(default, with = "::serde_hex::opt")]
    pub version_hex: Option<Vec<u8>>,
    pub merkleroot: sha256d::Hash,
    pub tx: Vec<sha256d::Hash>,
    pub time: usize,
    pub mediantime: Option<usize>,
    pub nonce: u32,
    pub bits: String,
    #[serde(deserialize_with = "deserialize_difficulty")]
    pub difficulty: BigUint,
    #[serde(with = "::serde_hex")]
    pub chainwork: Vec<u8>,
    pub n_tx: usize,
    pub previousblockhash: Option<sha256d::Hash>,
    pub nextblockhash: Option<sha256d::Hash>,
}

#[derive(Clone, PartialEq, Eq, Debug, Deserialize, Serialize)]
#[serde(rename_all = "camelCase")]
pub struct GetBlockHeaderResult {
    pub hash: sha256d::Hash,
    pub confirmations: u32,
    pub height: usize,
    pub version: u32,
    #[serde(default, with = "::serde_hex::opt")]
    pub version_hex: Option<Vec<u8>>,
    pub merkleroot: sha256d::Hash,
    pub time: usize,
    pub mediantime: Option<usize>,
    pub nonce: u32,
    pub bits: String,
    #[serde(deserialize_with = "deserialize_difficulty")]
    pub difficulty: BigUint,
    #[serde(with = "::serde_hex")]
    pub chainwork: Vec<u8>,
    pub n_tx: usize,
    pub previousblockhash: Option<sha256d::Hash>,
    pub nextblockhash: Option<sha256d::Hash>,
}

#[derive(Clone, PartialEq, Debug, Deserialize, Serialize)]
#[serde(rename_all = "camelCase")]
pub struct GetMiningInfoResult {
    pub blocks: u32,
    pub currentblockweight: Option<u64>,
    pub currentblocktx: Option<usize>,
    #[serde(deserialize_with = "deserialize_difficulty")]
    pub difficulty: BigUint,
    pub networkhashps: f64,
    pub pooledtx: usize,
    pub chain: String,
    pub warnings: String,
}

#[derive(Clone, PartialEq, Eq, Debug, Deserialize, Serialize)]
#[serde(rename_all = "camelCase")]
pub struct GetRawTransactionResultVinScriptSig {
    pub asm: String,
    #[serde(with = "::serde_hex")]
    pub hex: Vec<u8>,
}

impl GetRawTransactionResultVinScriptSig {
    pub fn script(&self) -> Result<Script, encode::Error> {
        Ok(Script::from(self.hex.clone()))
    }
}

#[derive(Clone, PartialEq, Eq, Debug, Deserialize, Serialize)]
#[serde(rename_all = "camelCase")]
pub struct GetRawTransactionResultVin {
    pub sequence: u32,
    /// The raw scriptSig in case of a coinbase tx.
    #[serde(default, with = "::serde_hex::opt")]
    pub coinbase: Option<Vec<u8>>,
    /// Not provided for coinbase txs.
    pub txid: Option<sha256d::Hash>,
    /// Not provided for coinbase txs.
    pub vout: Option<u32>,
    /// The scriptSig in case of a non-coinbase tx.
    pub script_sig: Option<GetRawTransactionResultVinScriptSig>,
    /// Not provided for coinbase txs.
    #[serde(default, deserialize_with = "deserialize_hex_array_opt")]
    pub txinwitness: Option<Vec<Vec<u8>>>,
}

impl GetRawTransactionResultVin {
    /// Whether this input is from a coinbase tx.
    /// The [txid], [vout] and [script_sig] fields are not provided
    /// for coinbase transactions.
    pub fn is_coinbase(&self) -> bool {
        self.coinbase.is_some()
    }
}

#[derive(Clone, PartialEq, Eq, Debug, Deserialize, Serialize)]
#[serde(rename_all = "camelCase")]
pub struct GetRawTransactionResultVoutScriptPubKey {
    pub asm: String,
<<<<<<< HEAD
    pub hex: String,
    #[serde(rename = "type")]
    pub type_: String, //TODO(stevenroose) consider enum
    pub addresses: Option<Vec<String>>, // TODO: Address for Ocean
=======
    #[serde(with = "::serde_hex")]
    pub hex: Vec<u8>,
    pub req_sigs: Option<usize>,
    #[serde(rename = "type")]
    pub type_: Option<String>, //TODO(stevenroose) consider enum
    pub addresses: Option<Vec<Address>>,
}

impl GetRawTransactionResultVoutScriptPubKey {
    pub fn script(&self) -> Result<Script, encode::Error> {
        Ok(Script::from(self.hex.clone()))
    }
>>>>>>> 83e10143
}

#[derive(Clone, PartialEq, Eq, Debug, Deserialize, Serialize)]
#[serde(rename_all = "camelCase")]
pub struct GetRawTransactionResultVout {
    #[serde(with = "bitcoin::util::amount::serde::as_btc")]
    pub value: Amount,
    pub n: u32,
    pub script_pub_key: GetRawTransactionResultVoutScriptPubKey,
}

#[derive(Clone, PartialEq, Eq, Debug, Deserialize, Serialize)]
#[serde(rename_all = "camelCase")]
pub struct GetRawTransactionResult {
    #[serde(rename = "in_active_chain")]
    pub in_active_chain: Option<bool>,
    #[serde(with = "::serde_hex")]
    pub hex: Vec<u8>,
    pub txid: sha256d::Hash,
    pub hash: sha256d::Hash,
    pub size: usize,
    pub vsize: usize,
    pub version: u32,
    pub locktime: u32,
    pub vin: Vec<GetRawTransactionResultVin>,
    pub vout: Vec<GetRawTransactionResultVout>,
    pub blockhash: Option<sha256d::Hash>,
<<<<<<< HEAD
    pub confirmations: Option<usize>,
=======
    pub confirmations: Option<u32>,
>>>>>>> 83e10143
    pub time: Option<usize>,
    pub blocktime: Option<usize>,
}

#[derive(Clone, PartialEq, Eq, Debug, Deserialize, Serialize)]
pub struct GetBlockFilterResult {
    pub header: sha256::Hash,
    #[serde(with = "::serde_hex")]
    pub filter: Vec<u8>,
}

impl GetBlockFilterResult {
    /// Get the filter.
    /// Note that this copies the underlying filter data. To prevent this,
    /// use [into_filter] instead.
    pub fn to_filter(&self) -> bip158::BlockFilter {
        bip158::BlockFilter::new(&self.filter)
    }

    /// Convert the result in the filter type.
    pub fn into_filter(self) -> bip158::BlockFilter {
        bip158::BlockFilter {
            content: self.filter,
        }
    }
}

impl GetRawTransactionResult {
    /// Whether this tx is a coinbase tx.
    pub fn is_coinbase(&self) -> bool {
        self.vin.len() == 1 && self.vin[0].is_coinbase()
    }

    pub fn transaction(&self) -> Result<Transaction, encode::Error> {
        Ok(encode::deserialize(&self.hex)?)
    }
}

/// Enum to represent the BIP125 replaceable status for a transaction.
#[derive(Clone, PartialEq, Eq, Debug, Deserialize, Serialize)]
#[serde(rename_all = "lowercase")]
pub enum Bip125Replaceable {
    Yes,
    No,
    Unknown,
}

/// Enum to represent the BIP125 replaceable status for a transaction.
#[derive(Clone, PartialEq, Eq, Debug, Deserialize, Serialize)]
#[serde(rename_all = "lowercase")]
pub enum GetTransactionResultDetailCategory {
    Send,
    Receive,
    Generate,
}

#[derive(Clone, PartialEq, Eq, Debug, Deserialize)]
pub struct GetTransactionResultDetail {
    pub address: Address,
    pub category: GetTransactionResultDetailCategory,
    #[serde(with = "bitcoin::util::amount::serde::as_btc")]
    pub amount: Amount,
    pub label: Option<String>,
    pub vout: u32,
    #[serde(default, with = "bitcoin::util::amount::serde::as_btc::opt")]
    pub fee: Option<Amount>,
    pub abandoned: Option<bool>,
}

#[derive(Clone, PartialEq, Eq, Debug, Deserialize)]
pub struct WalletTxInfo {
    pub confirmations: i32,
    pub blockhash: Option<sha256d::Hash>,
    pub blockindex: Option<usize>,
    pub blocktime: Option<u64>,
    pub txid: sha256d::Hash,
    pub time: u64,
    pub timereceived: u64,
    #[serde(rename = "bip125-replaceable")]
    pub bip125_replaceable: Bip125Replaceable,
}

#[derive(Clone, PartialEq, Eq, Debug, Deserialize)]
pub struct GetTransactionResult {
    #[serde(flatten)]
    pub info: WalletTxInfo,
    #[serde(with = "bitcoin::util::amount::serde::as_btc")]
    pub amount: Amount,
    #[serde(default, with = "bitcoin::util::amount::serde::as_btc::opt")]
    pub fee: Option<Amount>,
    pub details: Vec<GetTransactionResultDetail>,
    #[serde(with = "::serde_hex")]
    pub hex: Vec<u8>,
}

impl GetTransactionResult {
    pub fn transaction(&self) -> Result<Transaction, encode::Error> {
        Ok(encode::deserialize(&self.hex)?)
    }
}

#[derive(Clone, PartialEq, Eq, Debug, Deserialize)]
pub struct ListTransactionResult {
    #[serde(flatten)]
    pub info: WalletTxInfo,
    #[serde(flatten)]
    pub detail: GetTransactionResultDetail,

    pub trusted: Option<bool>,
    pub comment: Option<String>,
}

#[derive(Clone, PartialEq, Eq, Debug, Deserialize, Serialize)]
#[serde(rename_all = "camelCase")]
pub struct GetTxOutResult {
    pub bestblock: sha256d::Hash,
    pub confirmations: u32,
    #[serde(with = "bitcoin::util::amount::serde::as_btc")]
    pub value: Amount,
    pub script_pub_key: GetRawTransactionResultVoutScriptPubKey,
    pub coinbase: bool,
}

#[derive(Clone, PartialEq, Eq, Debug, Deserialize, Serialize)]
#[serde(rename_all = "camelCase")]
pub struct ListUnspentQueryOptions {
    #[serde(default, with = "bitcoin::util::amount::serde::as_btc::opt")]
    pub minimum_amount: Option<Amount>,
    #[serde(default, with = "bitcoin::util::amount::serde::as_btc::opt")]
    pub maximum_amount: Option<Amount>,
    #[serde(skip_serializing_if = "Option::is_none")]
    pub maximum_count: Option<usize>,
    #[serde(default, with = "bitcoin::util::amount::serde::as_btc::opt")]
    pub maximum_sum_amount: Option<Amount>,
}

#[derive(Clone, PartialEq, Eq, Debug, Deserialize, Serialize)]
#[serde(rename_all = "camelCase")]
pub struct ListUnspentResultEntry {
    pub txid: sha256d::Hash,
    pub vout: u32,
<<<<<<< HEAD
    pub address: String, // TODO: Address for Ocean
    pub account: Option<String>,
=======
    pub address: Option<Address>,
    pub label: Option<String>,
    pub redeem_script: Option<Script>,
    pub witness_script: Option<Script>,
>>>>>>> 83e10143
    pub script_pub_key: Script,
    #[serde(with = "bitcoin::util::amount::serde::as_btc")]
    pub amount: Amount,
<<<<<<< HEAD
    pub amountcommitment: Option<sha256d::Hash>,
    pub asset: sha256d::Hash,
    pub assetcommitment: Option<sha256d::Hash>,
    pub assetlabel: Option<String>,
    pub confirmations: usize,
    pub redeem_script: Option<Script>,
    pub spendable: bool,
    pub solvable: bool,
    pub blinder: sha256d::Hash,
    pub assetblinder: sha256d::Hash,
=======
    pub confirmations: u32,
    pub spendable: bool,
    pub solvable: bool,
    #[serde(rename = "desc")]
    pub descriptor: Option<String>,
    pub safe: bool,
>>>>>>> 83e10143
}

#[derive(Clone, PartialEq, Eq, Debug, Deserialize, Serialize)]
#[serde(rename_all = "camelCase")]
pub struct ListReceivedByAddressResult {
    #[serde(rename = "involvesWatchonly")]
    pub involved_watch_only: bool,
    pub address: Address,
    #[serde(with = "bitcoin::util::amount::serde::as_btc")]
    pub amount: Amount,
    pub confirmations: u32,
    pub label: String,
    pub txids: Vec<sha256d::Hash>,
}

#[derive(Clone, PartialEq, Eq, Debug, Deserialize, Serialize)]
#[serde(rename_all = "camelCase")]
pub struct SignRawTransactionResultError {
    pub txid: sha256d::Hash,
    pub vout: u32,
    pub script_sig: Script,
    pub sequence: u32,
    pub error: String,
}

#[derive(Clone, PartialEq, Eq, Debug, Deserialize, Serialize)]
#[serde(rename_all = "camelCase")]
pub struct SignRawTransactionResult {
    #[serde(with = "::serde_hex")]
    pub hex: Vec<u8>,
    pub complete: bool,
    pub errors: Option<Vec<SignRawTransactionResultError>>,
}

impl SignRawTransactionResult {
    pub fn transaction(&self) -> Result<Transaction, encode::Error> {
        Ok(encode::deserialize(&self.hex)?)
    }
}

#[derive(Clone, PartialEq, Eq, Debug, Deserialize, Serialize)]
pub struct TestMempoolAccept {
    pub txid: String,
    pub allowed: bool,
    #[serde(rename = "reject-reason")]
    pub reject_reason: Option<String>,
}

/// Status of a softfork
#[derive(Clone, PartialEq, Eq, Debug, Deserialize, Serialize)]
pub struct Softfork {
    /// Name of softfork
    pub id: String,
    /// Block version
    pub version: u64,
    /// Progress toward rejecting pre-softfork blocks
    pub reject: RejectStatus,
}

#[derive(Clone, PartialEq, Eq, Debug, Deserialize, Serialize)]
#[serde(rename_all = "camelCase")]
pub struct GetRequestsResult {
    pub genesis_block: sha256d::Hash,
    pub start_block_height: u32,
    pub end_block_height: u32,
    pub confirmed_block_height: u32,
    pub num_tickets: u32,
    pub decay_const: u32,
    pub fee_percentage: u32,
    #[serde(deserialize_with = "deserialize_amount")]
    pub start_price: Amount,
    #[serde(deserialize_with = "deserialize_amount")]
    pub auction_price: Amount,
    pub txid: sha256d::Hash,
}

#[derive(Clone, PartialEq, Eq, Debug, Deserialize, Serialize)]
#[serde(rename_all = "camelCase")]
pub struct GetRequestBidsResultBid {
    pub txid: sha256d::Hash,
    #[serde(deserialize_with = "deserialize_pubkey")]
    pub fee_pub_key: PublicKey,
}

#[derive(Clone, PartialEq, Eq, Debug, Deserialize, Serialize)]
#[serde(rename_all = "camelCase")]
pub struct GetRequestBidsResult {
    pub genesis_block: sha256d::Hash,
    pub start_block_height: u32,
    pub end_block_height: u32,
    pub confirmed_block_height: u32,
    pub num_tickets: u32,
    pub decay_const: u32,
    pub fee_percentage: u32,
    #[serde(deserialize_with = "deserialize_amount")]
    pub start_price: Amount,
    #[serde(deserialize_with = "deserialize_amount")]
    pub auction_price: Amount,
    pub txid: sha256d::Hash,
    pub bids: Vec<GetRequestBidsResultBid>,
}

/// Models the result of "getblockchaininfo"
#[derive(Clone, Debug, Deserialize, Serialize)]
pub struct GetBlockchainInfoResult {
    // TODO: Use Network from rust-bitcoin
    /// Current network name as defined in BIP70 (main, test, regtest)
    pub chain: String,
    /// The current number of blocks processed in the server
    pub blocks: u64,
    /// The current number of headers we have validated
    pub headers: u64,
    /// The hash of the currently best block
    pub bestblockhash: sha256d::Hash,
    /// The current difficulty
    pub difficulty: f64,
    /// Median time for the current best block
    pub mediantime: u64,
    /// Estimate of verification progress [0..1]
    pub verificationprogress: f64,
    /// Total amount of work in active chain, in hexadecimal
<<<<<<< HEAD
    pub chainwork: String,
=======
    #[serde(with = "::serde_hex")]
    pub chainwork: Vec<u8>,
    /// The estimated size of the block and undo files on disk
    pub size_on_disk: u64,
>>>>>>> 83e10143
    /// If the blocks are subject to pruning
    pub pruned: bool,
    /// Lowest-height complete block stored (only present if pruning is enabled)
    pub pruneheight: Option<u64>,
    /// Whether automatic pruning is enabled (only present if pruning is enabled)
    pub automatic_pruning: Option<bool>,
    /// The target size used by pruning (only present if automatic pruning is enabled)
    pub prune_target_size: Option<u64>,
    // TODO: add a type?
    /// Status of BIP9 softforks in progress
    pub bip9_softforks: Value,
}

#[derive(Clone, PartialEq, Eq, Debug)]
pub enum ImportMultiRequestScriptPubkey<'a> {
    Address(&'a Address),
    Script(&'a Script),
}

impl<'a> serde::Serialize for ImportMultiRequestScriptPubkey<'a> {
    fn serialize<S>(&self, serializer: S) -> Result<S::Ok, S::Error>
    where
        S: serde::Serializer,
    {
        match *self {
            ImportMultiRequestScriptPubkey::Address(ref addr) => {
                #[derive(Serialize)]
                struct Tmp<'a> {
                    pub address: &'a Address,
                };
                serde::Serialize::serialize(
                    &Tmp {
                        address: addr,
                    },
                    serializer,
                )
            }
            ImportMultiRequestScriptPubkey::Script(script) => {
                serializer.serialize_str(&hex::encode(script.as_bytes()))
            }
        }
    }
}

/// A import request for importmulti.
#[derive(Clone, PartialEq, Eq, Debug, Default, Serialize)]
pub struct ImportMultiRequest<'a> {
    pub timestamp: u64,
    /// If using descriptor, do not also provide address/scriptPubKey, scripts, or pubkeys.
    #[serde(rename = "desc", skip_serializing_if = "Option::is_none")]
    pub descriptor: Option<&'a str>,
    #[serde(rename = "scriptPubKey", skip_serializing_if = "Option::is_none")]
    pub script_pubkey: Option<ImportMultiRequestScriptPubkey<'a>>,
    #[serde(rename = "redeemscript", skip_serializing_if = "Option::is_none")]
    pub redeem_script: Option<&'a Script>,
    #[serde(rename = "witnessscript", skip_serializing_if = "Option::is_none")]
    pub witness_script: Option<&'a Script>,
    #[serde(skip_serializing_if = "<[_]>::is_empty")]
    pub pubkeys: &'a [PublicKey],
    #[serde(skip_serializing_if = "<[_]>::is_empty")]
    pub keys: &'a [PrivateKey],
    #[serde(skip_serializing_if = "Option::is_none")]
    pub range: Option<(usize, usize)>,
    #[serde(skip_serializing_if = "Option::is_none")]
    pub internal: Option<bool>,
    #[serde(skip_serializing_if = "Option::is_none")]
    pub watchonly: Option<bool>,
    #[serde(skip_serializing_if = "Option::is_none")]
    pub label: Option<&'a str>,
    #[serde(skip_serializing_if = "Option::is_none")]
    pub keypool: Option<bool>,
}

#[derive(Clone, PartialEq, Eq, Debug, Default, Deserialize, Serialize)]
pub struct ImportMultiOptions {
    #[serde(skip_serializing_if = "Option::is_none")]
    pub rescan: Option<bool>,
}

#[derive(Clone, PartialEq, Eq, Debug, Deserialize, Serialize)]
pub struct ImportMultiResultError {
    pub code: i64,
    pub message: String,
}

#[derive(Clone, PartialEq, Eq, Debug, Deserialize, Serialize)]
pub struct ImportMultiResult {
    pub success: bool,
    #[serde(default)]
    pub warnings: Vec<String>,
    pub error: Option<ImportMultiResultError>,
}

/// Progress toward rejecting pre-softfork blocks
#[derive(Clone, PartialEq, Eq, Debug, Deserialize, Serialize)]
pub struct RejectStatus {
    /// `true` if threshold reached
    pub status: bool,
}

/// Models the result of "getpeerinfo"
#[derive(Clone, Debug, Deserialize, Serialize)]
pub struct GetPeerInfoResult {
    /// Peer index
    pub id: u64,
    /// The IP address and port of the peer
    // TODO: use a type for addr
    pub addr: String,
    /// Bind address of the connection to the peer
    // TODO: use a type for addrbind
    pub addrbind: String,
    /// Local address as reported by the peer
    // TODO: use a type for addrlocal
    pub addrlocal: String,
    /// The services offered
    // TODO: use a type for services
    pub services: String,
    /// Whether peer has asked us to relay transactions to it
    pub relaytxes: bool,
    /// The time in seconds since epoch (Jan 1 1970 GMT) of the last send
    pub lastsend: u64,
    /// The time in seconds since epoch (Jan 1 1970 GMT) of the last receive
    pub lastrecv: u64,
    /// The total bytes sent
    pub bytessent: u64,
    /// The total bytes received
    pub bytesrecv: u64,
    /// The connection time in seconds since epoch (Jan 1 1970 GMT)
    pub conntime: u64,
    /// The time offset in seconds
    pub timeoffset: u64,
    /// ping time (if available)
    pub pingtime: u64,
    /// minimum observed ping time (if any at all)
    pub minping: u64,
    /// ping wait (if non-zero)
    pub pingwait: u64,
    /// The peer version, such as 70001
    pub version: u64,
    /// The string version
    pub subver: String,
    /// Inbound (true) or Outbound (false)
    pub inbound: bool,
    /// Whether connection was due to `addnode`/`-connect` or if it was an
    /// automatic/inbound connection
    pub addnode: bool,
    /// The starting height (block) of the peer
    pub startingheight: u64,
    /// The ban score
    pub banscore: i64,
    /// The last header we have in common with this peer
    pub synced_headers: u64,
    /// The last block we have in common with this peer
    pub synced_blocks: u64,
    /// The heights of blocks we're currently asking from this peer
    pub inflight: Vec<u64>,
    /// Whether the peer is whitelisted
    pub whitelisted: bool,
    /// The total bytes sent aggregated by message type
    // TODO: use a type for bytessent_per_msg
    pub bytessent_per_msg: Value,
    /// The total bytes received aggregated by message type
    // TODO: use a type for bytesrecv_per_msg
    pub bytesrecv_per_msg: Value,
}

/// Models the result of "estimatesmartfee"
#[derive(Clone, Debug, Deserialize, Serialize)]
pub struct EstimateSmartFeeResult {
    /// Estimate fee rate in BTC/kB.
    pub feerate: Option<Value>,
    /// Errors encountered during processing.
    pub errors: Option<Vec<String>>,
    /// Block number where estimate was found.
    pub blocks: i64,
}

/// Models the result of "waitfornewblock", and "waitforblock"
#[derive(Clone, PartialEq, Eq, Debug, Deserialize, Serialize)]
pub struct BlockRef {
    pub hash: sha256d::Hash,
    pub height: u64,
}

// Custom types for input arguments.

#[derive(Serialize, Deserialize, Debug, Clone, Copy, Eq, PartialEq, Hash)]
#[serde(rename_all = "UPPERCASE")]
pub enum EstimateMode {
    Unset,
    Economical,
    Conservative,
}

/// A wrapper around bitcoin::SigHashType that will be serialized
/// according to what the RPC expects.
pub struct SigHashType(bitcoin::SigHashType);

impl From<bitcoin::SigHashType> for SigHashType {
    fn from(sht: bitcoin::SigHashType) -> SigHashType {
        SigHashType(sht)
    }
}

impl serde::Serialize for SigHashType {
    fn serialize<S>(&self, serializer: S) -> Result<S::Ok, S::Error>
    where
        S: serde::Serializer,
    {
        serializer.serialize_str(match self.0 {
            bitcoin::SigHashType::All => "ALL",
            bitcoin::SigHashType::None => "NONE",
            bitcoin::SigHashType::Single => "SINGLE",
            bitcoin::SigHashType::AllPlusAnyoneCanPay => "ALL|ANYONECANPAY",
            bitcoin::SigHashType::NonePlusAnyoneCanPay => "NONE|ANYONECANPAY",
            bitcoin::SigHashType::SinglePlusAnyoneCanPay => "SINGLE|ANYONECANPAY",
        })
    }
}

// Used for createrawtransaction argument.
#[derive(Serialize, Clone, PartialEq, Eq, Debug)]
#[serde(rename_all = "camelCase")]
pub struct CreateRawTransactionInput {
    pub txid: sha256d::Hash,
    pub vout: u32,
    #[serde(skip_serializing_if = "Option::is_none")]
    pub sequence: Option<u32>,
}

#[derive(Serialize, Clone, PartialEq, Eq, Debug, Default)]
#[serde(rename_all = "camelCase")]
pub struct FundRawTransactionOptions {
    #[serde(skip_serializing_if = "Option::is_none")]
    pub change_address: Option<Address>,
    #[serde(skip_serializing_if = "Option::is_none")]
    pub change_position: Option<u32>,
    #[serde(rename = "change_type", skip_serializing_if = "Option::is_none")]
    pub change_type: Option<AddressType>,
    #[serde(skip_serializing_if = "Option::is_none")]
    pub include_watching: Option<bool>,
    #[serde(skip_serializing_if = "Option::is_none")]
    pub lock_unspents: Option<bool>,
    #[serde(skip_serializing_if = "Option::is_none")]
    pub fee_rate: Option<u64>,
    #[serde(skip_serializing_if = "Option::is_none")]
    pub subtract_fee_from_outputs: Option<Vec<u32>>,
    #[serde(skip_serializing_if = "Option::is_none")]
    pub replaceable: Option<bool>,
    #[serde(rename = "conf_target", skip_serializing_if = "Option::is_none")]
    pub conf_target: Option<u32>,
    #[serde(rename = "estimate_mode", skip_serializing_if = "Option::is_none")]
    pub estimate_mode: Option<EstimateMode>,
}

#[derive(Deserialize, Clone, PartialEq, Eq, Debug)]
#[serde(rename_all = "camelCase")]
pub struct FundRawTransactionResult {
    #[serde(with = "::serde_hex")]
    pub hex: Vec<u8>,
    #[serde(with = "bitcoin::util::amount::serde::as_btc")]
    pub fee: Amount,
    #[serde(rename = "changepos")]
    pub change_position: i32,
}

impl FundRawTransactionResult {
    pub fn transaction(&self) -> Result<Transaction, encode::Error> {
        encode::deserialize(&self.hex)
    }
}

// Used for signrawtransaction argument.
#[derive(Serialize, Clone, PartialEq, Debug)]
#[serde(rename_all = "camelCase")]
pub struct SignRawTransactionInput {
    pub txid: sha256d::Hash,
    pub vout: u32,
    pub script_pub_key: Script,
    #[serde(skip_serializing_if = "Option::is_none")]
    pub redeem_script: Option<Script>,
    #[serde(
        default,
        skip_serializing_if = "Option::is_none",
        with = "bitcoin::util::amount::serde::as_btc::opt"
    )]
    pub amount: Option<Amount>,
}

/// Used to represent an address type.
#[derive(Serialize, Clone, PartialEq, Eq, Debug)]
#[serde(rename_all = "kebab-case")]
pub enum AddressType {
    Legacy,
    P2shSegwit,
    Bech32,
}

/// Used to represent arguments that can either be an address or a public key.
#[derive(Clone, PartialEq, Eq, PartialOrd, Ord, Debug)]
pub enum PubKeyOrAddress<'a> {
    Address(&'a Address),
    PubKey(&'a PublicKey),
}

impl<'a> serde::Serialize for PubKeyOrAddress<'a> {
    fn serialize<S>(&self, serializer: S) -> Result<S::Ok, S::Error>
    where
        S: serde::Serializer,
    {
        match *self {
            PubKeyOrAddress::Address(a) => serde::Serialize::serialize(a, serializer),
            PubKeyOrAddress::PubKey(k) => serde::Serialize::serialize(k, serializer),
        }
    }
}

// Custom deserializer functions.

<<<<<<< HEAD
/// deserialize_pubkey deserializes a secp256k1 pubkey from a string
/// PublicKey type.
fn deserialize_pubkey<'de, D>(deserializer: D) -> Result<PublicKey, D::Error>
where
    D: serde::Deserializer<'de>,
{
    let s = String::deserialize(deserializer)?;
    PublicKey::from_str(s.as_ref())
        .map_err(|_| D::Error::custom(&format!("error parsing pubkey: {}", s)))
}

/// deserialize_amount deserializes a BTC-denominated floating point Bitcoin amount into the
/// Amount type.
fn deserialize_amount<'de, D>(deserializer: D) -> Result<Amount, D::Error>
where
    D: serde::Deserializer<'de>,
{
    Ok(Amount::from_btc(f64::deserialize(deserializer)?))
}

/// deserialize_amount_opt deserializes a BTC-denominated floating point Bitcoin amount into an
/// Option of the Amount type.
fn deserialize_amount_opt<'de, D>(deserializer: D) -> Result<Option<Amount>, D::Error>
where
    D: serde::Deserializer<'de>,
{
    Ok(Some(Amount::from_btc(f64::deserialize(deserializer)?)))
}

=======
>>>>>>> 83e10143
fn deserialize_difficulty<'de, D>(deserializer: D) -> Result<BigUint, D::Error>
where
    D: serde::Deserializer<'de>,
{
    let s = f64::deserialize(deserializer)?.to_string();
    let real = match s.split('.').nth(0) {
        Some(r) => r,
        None => return Err(D::Error::custom(&format!("error parsing difficulty: {}", s))),
    };
    BigUint::from_str(real)
        .map_err(|_| D::Error::custom(&format!("error parsing difficulty: {}", s)))
}

/// deserialize_hex_array_opt deserializes a vector of hex-encoded byte arrays.
fn deserialize_hex_array_opt<'de, D>(deserializer: D) -> Result<Option<Vec<Vec<u8>>>, D::Error>
where
    D: serde::Deserializer<'de>,
{
    //TODO(stevenroose) Revisit when issue is fixed:
    // https://github.com/serde-rs/serde/issues/723

    let v: Vec<String> = Vec::deserialize(deserializer)?;
    let mut res = Vec::new();
    for h in v.into_iter() {
        res.push(hex::decode(h).map_err(D::Error::custom)?);
    }
    Ok(Some(res))
}

#[allow(non_snake_case)]
#[cfg(test)]
mod tests {
    use super::*;
<<<<<<< HEAD
    use bitcoin_hashes::hex::FromHex;
    use serde_json;
=======
    use bitcoin::hashes::hex::FromHex;
    use serde_json;

    macro_rules! hex {
        ($h:expr) => {
            hex::decode(&$h).unwrap()
        };
    }
>>>>>>> 83e10143

    macro_rules! deserializer {
        ($j:expr) => {
            &mut serde_json::Deserializer::from_str($j)
        };
    }

    macro_rules! hash {
        ($h:expr) => {
            sha256d::Hash::from_hex($h).unwrap()
        };
    }

    macro_rules! addr {
        ($a:expr) => {
            Address::from_str($a).unwrap()
        };
    }

    macro_rules! script {
        ($s:expr) => {
            serde_json::from_str(&format!(r#""{}""#, $s)).unwrap()
        };
    }

    #[test]
    fn test_AddMultiSigAddressResult() {
        let expected = AddMultiSigAddressResult {
            address: addr!("2N3Cvw3s23W43MXnW28DKpuDGeXV147KTzc"),
            redeem_script: script!("51210330aa51b444e2bac981235a0056112385057492c6cd06936af410c5af27c1f9462103dae74774a6cd35d948ee60bc7a1b35fdaed7b54698762e963e3677f795c7ad2a52ae"),
        };
        let json = r#"
            {
              "address": "2N3Cvw3s23W43MXnW28DKpuDGeXV147KTzc",
              "redeemScript": "51210330aa51b444e2bac981235a0056112385057492c6cd06936af410c5af27c1f9462103dae74774a6cd35d948ee60bc7a1b35fdaed7b54698762e963e3677f795c7ad2a52ae"
            }
        "#;
        assert_eq!(expected, serde_json::from_str(json).unwrap());
    }

    #[test]
    fn test_GetBlockResult() {
        let expected = GetBlockResult {
            hash: hash!("000000006c02c8ea6e4ff69651f7fcde348fb9d557a06e6957b65552002a7820"),
            confirmations: 1414401,
            size: 190,
            strippedsize: Some(190),
            weight: 760,
            height: 2,
            version: 1,
            version_hex: Some(hex!("00000001")),
            merkleroot: hash!("20222eb90f5895556926c112bb5aa0df4ab5abc3107e21a6950aec3b2e3541e2"),
            tx: vec![hash!("20222eb90f5895556926c112bb5aa0df4ab5abc3107e21a6950aec3b2e3541e2")],
            time: 1296688946,
            mediantime: Some(1296688928),
            nonce: 875942400,
            bits: "1d00ffff".into(),
            difficulty: 1u64.into(),
            chainwork: hex!("0000000000000000000000000000000000000000000000000000000300030003"),
            n_tx: 1,
            previousblockhash: Some(hash!(
                "00000000b873e79784647a6c82962c70d228557d24a747ea4d1b8bbe878e1206"
            )),
            nextblockhash: Some(hash!(
                "000000008b896e272758da5297bcd98fdc6d97c9b765ecec401e286dc1fdbe10"
            )),
        };
        let json = r#"
            {
              "hash": "000000006c02c8ea6e4ff69651f7fcde348fb9d557a06e6957b65552002a7820",
              "confirmations": 1414401,
              "strippedsize": 190,
              "size": 190,
              "weight": 760,
              "height": 2,
              "version": 1,
              "versionHex": "00000001",
              "merkleroot": "20222eb90f5895556926c112bb5aa0df4ab5abc3107e21a6950aec3b2e3541e2",
              "tx": [
                "20222eb90f5895556926c112bb5aa0df4ab5abc3107e21a6950aec3b2e3541e2"
              ],
              "time": 1296688946,
              "mediantime": 1296688928,
              "nonce": 875942400,
              "bits": "1d00ffff",
              "difficulty": 1,
              "chainwork": "0000000000000000000000000000000000000000000000000000000300030003",
              "nTx": 1,
              "previousblockhash": "00000000b873e79784647a6c82962c70d228557d24a747ea4d1b8bbe878e1206",
              "nextblockhash": "000000008b896e272758da5297bcd98fdc6d97c9b765ecec401e286dc1fdbe10"
            }
        "#;
        assert_eq!(expected, serde_json::from_str(json).unwrap());
    }

    #[test]
    fn test_GetBlockHeaderResult() {
        let expected = GetBlockHeaderResult {
            hash: hash!("00000000000000039dc06adbd7666a8d1df9acf9d0329d73651b764167d63765"),
            confirmations: 29341,
            height: 1384958,
            version: 536870912,
            version_hex: Some(hex!("20000000")),
            merkleroot: hash!("33d8a6f622182a4e844022bbc8aa51c63f6476708ad5cc5c451f2933753440d7"),
            time: 1534935138,
            mediantime: Some(1534932055),
            nonce: 871182973,
            bits: "1959273b".into(),
            difficulty: 48174374u64.into(),
            chainwork: hex!("0000000000000000000000000000000000000000000000a3c78921878ecbafd4"),
            n_tx: 2647,
            previousblockhash: Some(hash!(
                "000000000000002937dcaffd8367cfb05cd9ef2e3bd7a081de82696f70e719d9"
            )),
            nextblockhash: Some(hash!(
                "00000000000000331dddb553312687a4be62635ad950cde36ebc977c702d2791"
            )),
        };
        let json = r#"
            {
              "hash": "00000000000000039dc06adbd7666a8d1df9acf9d0329d73651b764167d63765",
              "confirmations": 29341,
              "height": 1384958,
              "version": 536870912,
              "versionHex": "20000000",
              "merkleroot": "33d8a6f622182a4e844022bbc8aa51c63f6476708ad5cc5c451f2933753440d7",
              "time": 1534935138,
              "mediantime": 1534932055,
              "nonce": 871182973,
              "bits": "1959273b",
              "difficulty": 48174374.44122773,
              "chainwork": "0000000000000000000000000000000000000000000000a3c78921878ecbafd4",
              "nTx": 2647,
              "previousblockhash": "000000000000002937dcaffd8367cfb05cd9ef2e3bd7a081de82696f70e719d9",
              "nextblockhash": "00000000000000331dddb553312687a4be62635ad950cde36ebc977c702d2791"
            }
        "#;
        assert_eq!(expected, serde_json::from_str(json).unwrap());
    }

    #[test]
    fn test_GetMiningInfoResult() {
        let expected = GetMiningInfoResult {
            blocks: 1415011,
            currentblockweight: Some(0),
            currentblocktx: Some(0),
            difficulty: 1u32.into(),
            networkhashps: 11970022568515.56,
            pooledtx: 110,
            chain: "test".into(),
            warnings: "Warning: unknown new rules activated (versionbit 28)".into(),
        };
        let json = r#"
            {
              "blocks": 1415011,
              "currentblockweight": 0,
              "currentblocktx": 0,
              "difficulty": 1,
              "networkhashps": 11970022568515.56,
              "pooledtx": 110,
              "chain": "test",
              "warnings": "Warning: unknown new rules activated (versionbit 28)"
            }
        "#;
        assert_eq!(expected, serde_json::from_str(json).unwrap());

        let expected = GetMiningInfoResult {
            blocks: 585966,
            currentblockweight: None,
            currentblocktx: None,
            difficulty: "9064159826491".parse().unwrap(),
            networkhashps: 5.276674407862246e+19,
            pooledtx: 48870,
            chain: "main".into(),
            warnings: "".into(),
        };
        let json = r#"
            {
              "blocks": 585966,
              "difficulty": 9064159826491.41,
              "networkhashps": 5.276674407862246e+19,
              "pooledtx": 48870,
              "chain": "main",
              "warnings": ""
            }
        "#;
        assert_eq!(expected, serde_json::from_str(json).unwrap());
    }

    //TODO(stevenroose) coinbase variant
    #[test]
    fn test_GetRawTransactionResult() {
        let expected = GetRawTransactionResult {
<<<<<<< HEAD
			in_active_chain: None,
			hex: "0200000001586bd02815cf5faabfec986a4e50d25dbee089bd2758621e61c5fab06c334af0000000006b483045022100e85425f6d7c589972ee061413bcf08dc8c8e589ce37b217535a42af924f0e4d602205c9ba9cb14ef15513c9d946fa1c4b797883e748e8c32171bdf6166583946e35c012103dae30a4d7870cd87b45dd53e6012f71318fdd059c1c2623b8cc73f8af287bb2dfeffffff021dc4260c010000001976a914f602e88b2b5901d8aab15ebe4a97cf92ec6e03b388ac00e1f505000000001976a914687ffeffe8cf4e4c038da46a9b1d37db385a472d88acfd211500".into(),
			txid: hash!("4a5b5266e1750488395ac15c0376c9d48abf45e4df620777fe8cff096f57aa91"),
			hash: hash!("4a5b5266e1750488395ac15c0376c9d48abf45e4df620777fe8cff096f57aa91"),
			size: 226,
			vsize: 226,
			version: 2,
			locktime: 1384957,
			vin: vec![GetRawTransactionResultVin{
				txid: hash!("f04a336cb0fac5611e625827bd89e0be5dd2504e6a98ecbfaa5fcf1528d06b58"),
				vout: 0,
				script_sig: GetRawTransactionResultVinScriptSig{
					asm: "3045022100e85425f6d7c589972ee061413bcf08dc8c8e589ce37b217535a42af924f0e4d602205c9ba9cb14ef15513c9d946fa1c4b797883e748e8c32171bdf6166583946e35c[ALL] 03dae30a4d7870cd87b45dd53e6012f71318fdd059c1c2623b8cc73f8af287bb2d".into(),
					hex: "483045022100e85425f6d7c589972ee061413bcf08dc8c8e589ce37b217535a42af924f0e4d602205c9ba9cb14ef15513c9d946fa1c4b797883e748e8c32171bdf6166583946e35c012103dae30a4d7870cd87b45dd53e6012f71318fdd059c1c2623b8cc73f8af287bb2d".into(),
				},
				sequence: 4294967294,
				txinwitness: None,

			}],
			vout: vec![GetRawTransactionResultVout{
				value: Amount::from_btc(44.98834461),
				n: 0,
				script_pub_key: GetRawTransactionResultVoutScriptPubKey{
					asm: "OP_DUP OP_HASH160 f602e88b2b5901d8aab15ebe4a97cf92ec6e03b3 OP_EQUALVERIFY OP_CHECKSIG".into(),
					hex: "76a914f602e88b2b5901d8aab15ebe4a97cf92ec6e03b388ac".into(),
					type_: "pubkeyhash".into(),
					addresses: Some(vec!["n3wk1KcFnVibGdqQa6jbwoR8gbVtRbYM4M".into()]),
				},
			}, GetRawTransactionResultVout{
				value: Amount::from_btc(1.0),
				n: 1,
				script_pub_key: GetRawTransactionResultVoutScriptPubKey{
					asm: "OP_DUP OP_HASH160 687ffeffe8cf4e4c038da46a9b1d37db385a472d OP_EQUALVERIFY OP_CHECKSIG".into(),
					hex: "76a914687ffeffe8cf4e4c038da46a9b1d37db385a472d88ac".into(),
					type_: "pubkeyhash".into(),
					addresses: Some(vec!["mq3VuL2K63VKWkp8vvqRiJPre4h9awrHfA".into()]),
				},
			}],
			blockhash: Some(hash!("00000000000000039dc06adbd7666a8d1df9acf9d0329d73651b764167d63765")),
			confirmations: Some(29446),
			time: Some(1534935138),
			blocktime: Some(1534935138),
		};
        let json = r#"
			{
			  "txid": "4a5b5266e1750488395ac15c0376c9d48abf45e4df620777fe8cff096f57aa91",
			  "hash": "4a5b5266e1750488395ac15c0376c9d48abf45e4df620777fe8cff096f57aa91",
			  "version": 2,
			  "size": 226,
			  "vsize": 226,
			  "weight": 904,
			  "locktime": 1384957,
			  "vin": [
				{
				  "txid": "f04a336cb0fac5611e625827bd89e0be5dd2504e6a98ecbfaa5fcf1528d06b58",
				  "vout": 0,
				  "scriptSig": {
					"asm": "3045022100e85425f6d7c589972ee061413bcf08dc8c8e589ce37b217535a42af924f0e4d602205c9ba9cb14ef15513c9d946fa1c4b797883e748e8c32171bdf6166583946e35c[ALL] 03dae30a4d7870cd87b45dd53e6012f71318fdd059c1c2623b8cc73f8af287bb2d",
					"hex": "483045022100e85425f6d7c589972ee061413bcf08dc8c8e589ce37b217535a42af924f0e4d602205c9ba9cb14ef15513c9d946fa1c4b797883e748e8c32171bdf6166583946e35c012103dae30a4d7870cd87b45dd53e6012f71318fdd059c1c2623b8cc73f8af287bb2d"
				  },
				  "sequence": 4294967294
				}
			  ],
			  "vout": [
				{
				  "value": 44.98834461,
				  "n": 0,
				  "scriptPubKey": {
					"asm": "OP_DUP OP_HASH160 f602e88b2b5901d8aab15ebe4a97cf92ec6e03b3 OP_EQUALVERIFY OP_CHECKSIG",
					"hex": "76a914f602e88b2b5901d8aab15ebe4a97cf92ec6e03b388ac",
					"reqSigs": 1,
					"type": "pubkeyhash",
					"addresses": [
					  "n3wk1KcFnVibGdqQa6jbwoR8gbVtRbYM4M"
					]
				  }
				},
				{
				  "value": 1.00000000,
				  "n": 1,
				  "scriptPubKey": {
					"asm": "OP_DUP OP_HASH160 687ffeffe8cf4e4c038da46a9b1d37db385a472d OP_EQUALVERIFY OP_CHECKSIG",
					"hex": "76a914687ffeffe8cf4e4c038da46a9b1d37db385a472d88ac",
					"type": "pubkeyhash",
					"addresses": [
					  "mq3VuL2K63VKWkp8vvqRiJPre4h9awrHfA"
					]
				  }
				}
			  ],
			  "hex": "0200000001586bd02815cf5faabfec986a4e50d25dbee089bd2758621e61c5fab06c334af0000000006b483045022100e85425f6d7c589972ee061413bcf08dc8c8e589ce37b217535a42af924f0e4d602205c9ba9cb14ef15513c9d946fa1c4b797883e748e8c32171bdf6166583946e35c012103dae30a4d7870cd87b45dd53e6012f71318fdd059c1c2623b8cc73f8af287bb2dfeffffff021dc4260c010000001976a914f602e88b2b5901d8aab15ebe4a97cf92ec6e03b388ac00e1f505000000001976a914687ffeffe8cf4e4c038da46a9b1d37db385a472d88acfd211500",
			  "blockhash": "00000000000000039dc06adbd7666a8d1df9acf9d0329d73651b764167d63765",
			  "confirmations": 29446,
			  "time": 1534935138,
			  "blocktime": 1534935138
			}
		"#;
=======
            in_active_chain: None,
            hex: hex!("0200000001586bd02815cf5faabfec986a4e50d25dbee089bd2758621e61c5fab06c334af0000000006b483045022100e85425f6d7c589972ee061413bcf08dc8c8e589ce37b217535a42af924f0e4d602205c9ba9cb14ef15513c9d946fa1c4b797883e748e8c32171bdf6166583946e35c012103dae30a4d7870cd87b45dd53e6012f71318fdd059c1c2623b8cc73f8af287bb2dfeffffff021dc4260c010000001976a914f602e88b2b5901d8aab15ebe4a97cf92ec6e03b388ac00e1f505000000001976a914687ffeffe8cf4e4c038da46a9b1d37db385a472d88acfd211500"),
            txid: hash!("4a5b5266e1750488395ac15c0376c9d48abf45e4df620777fe8cff096f57aa91"),
            hash: hash!("4a5b5266e1750488395ac15c0376c9d48abf45e4df620777fe8cff096f57aa91"),
            size: 226,
            vsize: 226,
            version: 2,
            locktime: 1384957,
            vin: vec![GetRawTransactionResultVin{
                txid: Some(hash!("f04a336cb0fac5611e625827bd89e0be5dd2504e6a98ecbfaa5fcf1528d06b58")),
                vout: Some(0),
                coinbase: None,
                script_sig: Some(GetRawTransactionResultVinScriptSig{
                    asm: "3045022100e85425f6d7c589972ee061413bcf08dc8c8e589ce37b217535a42af924f0e4d602205c9ba9cb14ef15513c9d946fa1c4b797883e748e8c32171bdf6166583946e35c[ALL] 03dae30a4d7870cd87b45dd53e6012f71318fdd059c1c2623b8cc73f8af287bb2d".into(),
                    hex: hex!("483045022100e85425f6d7c589972ee061413bcf08dc8c8e589ce37b217535a42af924f0e4d602205c9ba9cb14ef15513c9d946fa1c4b797883e748e8c32171bdf6166583946e35c012103dae30a4d7870cd87b45dd53e6012f71318fdd059c1c2623b8cc73f8af287bb2d"),
                }),
                sequence: 4294967294,
                txinwitness: None,

            }],
            vout: vec![GetRawTransactionResultVout{
                value: Amount::from_btc(44.98834461).unwrap(),
                n: 0,
                script_pub_key: GetRawTransactionResultVoutScriptPubKey{
                    asm: "OP_DUP OP_HASH160 f602e88b2b5901d8aab15ebe4a97cf92ec6e03b3 OP_EQUALVERIFY OP_CHECKSIG".into(),
                    hex: hex!("76a914f602e88b2b5901d8aab15ebe4a97cf92ec6e03b388ac"),
                    req_sigs: Some(1),
                    type_: Some("pubkeyhash".into()),
                    addresses: Some(vec![addr!("n3wk1KcFnVibGdqQa6jbwoR8gbVtRbYM4M")]),
                },
            }, GetRawTransactionResultVout{
                value: Amount::from_btc(1.0).unwrap(),
                n: 1,
                script_pub_key: GetRawTransactionResultVoutScriptPubKey{
                    asm: "OP_DUP OP_HASH160 687ffeffe8cf4e4c038da46a9b1d37db385a472d OP_EQUALVERIFY OP_CHECKSIG".into(),
                    hex: hex!("76a914687ffeffe8cf4e4c038da46a9b1d37db385a472d88ac"),
                    req_sigs: Some(1),
                    type_: Some("pubkeyhash".into()),
                    addresses: Some(vec![addr!("mq3VuL2K63VKWkp8vvqRiJPre4h9awrHfA")]),
                },
            }],
            blockhash: Some(hash!("00000000000000039dc06adbd7666a8d1df9acf9d0329d73651b764167d63765")),
            confirmations: Some(29446),
            time: Some(1534935138),
            blocktime: Some(1534935138),
        };
        let json = r#"
            {
              "txid": "4a5b5266e1750488395ac15c0376c9d48abf45e4df620777fe8cff096f57aa91",
              "hash": "4a5b5266e1750488395ac15c0376c9d48abf45e4df620777fe8cff096f57aa91",
              "version": 2,
              "size": 226,
              "vsize": 226,
              "weight": 904,
              "locktime": 1384957,
              "vin": [
                {
                  "txid": "f04a336cb0fac5611e625827bd89e0be5dd2504e6a98ecbfaa5fcf1528d06b58",
                  "vout": 0,
                  "scriptSig": {
                    "asm": "3045022100e85425f6d7c589972ee061413bcf08dc8c8e589ce37b217535a42af924f0e4d602205c9ba9cb14ef15513c9d946fa1c4b797883e748e8c32171bdf6166583946e35c[ALL] 03dae30a4d7870cd87b45dd53e6012f71318fdd059c1c2623b8cc73f8af287bb2d",
                    "hex": "483045022100e85425f6d7c589972ee061413bcf08dc8c8e589ce37b217535a42af924f0e4d602205c9ba9cb14ef15513c9d946fa1c4b797883e748e8c32171bdf6166583946e35c012103dae30a4d7870cd87b45dd53e6012f71318fdd059c1c2623b8cc73f8af287bb2d"
                  },
                  "sequence": 4294967294
                }
              ],
              "vout": [
                {
                  "value": 44.98834461,
                  "n": 0,
                  "scriptPubKey": {
                    "asm": "OP_DUP OP_HASH160 f602e88b2b5901d8aab15ebe4a97cf92ec6e03b3 OP_EQUALVERIFY OP_CHECKSIG",
                    "hex": "76a914f602e88b2b5901d8aab15ebe4a97cf92ec6e03b388ac",
                    "reqSigs": 1,
                    "type": "pubkeyhash",
                    "addresses": [
                      "n3wk1KcFnVibGdqQa6jbwoR8gbVtRbYM4M"
                    ]
                  }
                },
                {
                  "value": 1.00000000,
                  "n": 1,
                  "scriptPubKey": {
                    "asm": "OP_DUP OP_HASH160 687ffeffe8cf4e4c038da46a9b1d37db385a472d OP_EQUALVERIFY OP_CHECKSIG",
                    "hex": "76a914687ffeffe8cf4e4c038da46a9b1d37db385a472d88ac",
                    "reqSigs": 1,
                    "type": "pubkeyhash",
                    "addresses": [
                      "mq3VuL2K63VKWkp8vvqRiJPre4h9awrHfA"
                    ]
                  }
                }
              ],
              "hex": "0200000001586bd02815cf5faabfec986a4e50d25dbee089bd2758621e61c5fab06c334af0000000006b483045022100e85425f6d7c589972ee061413bcf08dc8c8e589ce37b217535a42af924f0e4d602205c9ba9cb14ef15513c9d946fa1c4b797883e748e8c32171bdf6166583946e35c012103dae30a4d7870cd87b45dd53e6012f71318fdd059c1c2623b8cc73f8af287bb2dfeffffff021dc4260c010000001976a914f602e88b2b5901d8aab15ebe4a97cf92ec6e03b388ac00e1f505000000001976a914687ffeffe8cf4e4c038da46a9b1d37db385a472d88acfd211500",
              "blockhash": "00000000000000039dc06adbd7666a8d1df9acf9d0329d73651b764167d63765",
              "confirmations": 29446,
              "time": 1534935138,
              "blocktime": 1534935138
            }
        "#;
>>>>>>> 83e10143
        assert_eq!(expected, serde_json::from_str(json).unwrap());
        assert!(expected.transaction().is_ok());
        assert_eq!(
            expected.transaction().unwrap().input[0].previous_output.txid,
            hash!("f04a336cb0fac5611e625827bd89e0be5dd2504e6a98ecbfaa5fcf1528d06b58")
        );
        assert!(expected.vin[0].script_sig.as_ref().unwrap().script().is_ok());
        assert!(expected.vout[0].script_pub_key.script().is_ok());
    }

    #[test]
    fn test_GetTransactionResult() {
        let expected = GetTransactionResult {
            amount: Amount::from_btc(1.0).unwrap(),
            fee: None,
            info: WalletTxInfo {
                confirmations: 30104,
                blockhash: Some(hash!("00000000000000039dc06adbd7666a8d1df9acf9d0329d73651b764167d63765")),
                blockindex: Some(2028),
                blocktime: Some(1534935138),
                txid: hash!("4a5b5266e1750488395ac15c0376c9d48abf45e4df620777fe8cff096f57aa91"),
                time: 1534934745,
                timereceived: 1534934745,
                bip125_replaceable: Bip125Replaceable::No,
            },
            details: vec![
                GetTransactionResultDetail {
                    address: addr!("mq3VuL2K63VKWkp8vvqRiJPre4h9awrHfA"),
                    category: GetTransactionResultDetailCategory::Receive,
                    amount: Amount::from_btc(1.0).unwrap(),
                    label: Some("".into()),
                    vout: 1,
                    fee: None,
                    abandoned: None,
                },
            ],
            hex: hex!("0200000001586bd02815cf5faabfec986a4e50d25dbee089bd2758621e61c5fab06c334af0000000006b483045022100e85425f6d7c589972ee061413bcf08dc8c8e589ce37b217535a42af924f0e4d602205c9ba9cb14ef15513c9d946fa1c4b797883e748e8c32171bdf6166583946e35c012103dae30a4d7870cd87b45dd53e6012f71318fdd059c1c2623b8cc73f8af287bb2dfeffffff021dc4260c010000001976a914f602e88b2b5901d8aab15ebe4a97cf92ec6e03b388ac00e1f505000000001976a914687ffeffe8cf4e4c038da46a9b1d37db385a472d88acfd211500"),
        };
        let json = r#"
            {
              "amount": 1.00000000,
              "confirmations": 30104,
              "blockhash": "00000000000000039dc06adbd7666a8d1df9acf9d0329d73651b764167d63765",
              "blockindex": 2028,
              "blocktime": 1534935138,
              "txid": "4a5b5266e1750488395ac15c0376c9d48abf45e4df620777fe8cff096f57aa91",
              "walletconflicts": [
              ],
              "time": 1534934745,
              "timereceived": 1534934745,
              "bip125-replaceable": "no",
              "details": [
                {
                  "address": "mq3VuL2K63VKWkp8vvqRiJPre4h9awrHfA",
                  "category": "receive",
                  "amount": 1.00000000,
                  "label": "",
                  "vout": 1
                }
              ],
              "hex": "0200000001586bd02815cf5faabfec986a4e50d25dbee089bd2758621e61c5fab06c334af0000000006b483045022100e85425f6d7c589972ee061413bcf08dc8c8e589ce37b217535a42af924f0e4d602205c9ba9cb14ef15513c9d946fa1c4b797883e748e8c32171bdf6166583946e35c012103dae30a4d7870cd87b45dd53e6012f71318fdd059c1c2623b8cc73f8af287bb2dfeffffff021dc4260c010000001976a914f602e88b2b5901d8aab15ebe4a97cf92ec6e03b388ac00e1f505000000001976a914687ffeffe8cf4e4c038da46a9b1d37db385a472d88acfd211500"
            }
        "#;
        assert_eq!(expected, serde_json::from_str(json).unwrap());
        assert!(expected.transaction().is_ok());
    }

    #[test]
    fn test_GetTxOutResult() {
        let expected = GetTxOutResult {
<<<<<<< HEAD
			bestblock: hash!("000000000000002a1fde7234dc2bc016863f3d672af749497eb5c227421e44d5"),
			confirmations: 29505,
			value: Amount::from_btc(1.0),
			script_pub_key: GetRawTransactionResultVoutScriptPubKey{
				asm: "OP_DUP OP_HASH160 687ffeffe8cf4e4c038da46a9b1d37db385a472d OP_EQUALVERIFY OP_CHECKSIG".into(),
				hex: "76a914687ffeffe8cf4e4c038da46a9b1d37db385a472d88ac".into(),
				type_: "pubkeyhash".into(),
				addresses: Some(vec!["mq3VuL2K63VKWkp8vvqRiJPre4h9awrHfA".into()]),
			},
			coinbase: false,
		};
        let json = r#"
			{
			  "bestblock": "000000000000002a1fde7234dc2bc016863f3d672af749497eb5c227421e44d5",
			  "confirmations": 29505,
			  "value": 1.00000000,
			  "scriptPubKey": {
				"asm": "OP_DUP OP_HASH160 687ffeffe8cf4e4c038da46a9b1d37db385a472d OP_EQUALVERIFY OP_CHECKSIG",
				"hex": "76a914687ffeffe8cf4e4c038da46a9b1d37db385a472d88ac",
				"type": "pubkeyhash",
				"addresses": [
				  "mq3VuL2K63VKWkp8vvqRiJPre4h9awrHfA"
				]
			  },
			  "coinbase": false
			}
		"#;
=======
            bestblock: hash!("000000000000002a1fde7234dc2bc016863f3d672af749497eb5c227421e44d5"),
            confirmations: 29505,
            value: Amount::from_btc(1.0).unwrap(),
            script_pub_key: GetRawTransactionResultVoutScriptPubKey{
                asm: "OP_DUP OP_HASH160 687ffeffe8cf4e4c038da46a9b1d37db385a472d OP_EQUALVERIFY OP_CHECKSIG".into(),
                hex: hex!("76a914687ffeffe8cf4e4c038da46a9b1d37db385a472d88ac"),
                req_sigs: Some(1),
                type_: Some("pubkeyhash".into()),
                addresses: Some(vec![addr!("mq3VuL2K63VKWkp8vvqRiJPre4h9awrHfA")]),
            },
            coinbase: false,
        };
        let json = r#"
            {
              "bestblock": "000000000000002a1fde7234dc2bc016863f3d672af749497eb5c227421e44d5",
              "confirmations": 29505,
              "value": 1.00000000,
              "scriptPubKey": {
                "asm": "OP_DUP OP_HASH160 687ffeffe8cf4e4c038da46a9b1d37db385a472d OP_EQUALVERIFY OP_CHECKSIG",
                "hex": "76a914687ffeffe8cf4e4c038da46a9b1d37db385a472d88ac",
                "reqSigs": 1,
                "type": "pubkeyhash",
                "addresses": [
                  "mq3VuL2K63VKWkp8vvqRiJPre4h9awrHfA"
                ]
              },
              "coinbase": false
            }
        "#;
>>>>>>> 83e10143
        assert_eq!(expected, serde_json::from_str(json).unwrap());
        println!("{:?}", expected.script_pub_key.script());
        assert!(expected.script_pub_key.script().is_ok());
    }

    #[test]
    fn test_GetRequestsResult() {
        let expected = GetRequestsResult {
            genesis_block: hash!(
                "967da0e138b1014173844ee0e4d557ff8a2463b14fcaeab18f6a63aa7c7e1d05"
            ),
            start_block_height: 105,
            end_block_height: 120,
            confirmed_block_height: 30,
            num_tickets: 50,
            decay_const: 10000,
            fee_percentage: 4,
            start_price: Amount::from_btc(0.01),
            auction_price: Amount::from_btc(0.008),
            txid: hash!("aabbccddeeff06acec3378cac65698c8138f3531b274d34dad131d0423f5cad5"),
        };
        let json = r#"
            {
                "genesisBlock": "967da0e138b1014173844ee0e4d557ff8a2463b14fcaeab18f6a63aa7c7e1d05",
                "confirmedBlockHeight": 30,
                "startBlockHeight": 105,
                "numTickets": 50,
                "decayConst": 10000,
                "feePercentage": 4,
                "endBlockHeight": 120,
                "startPrice": 0.01000000,
                "auctionPrice": 0.00800000,
                "txid": "aabbccddeeff06acec3378cac65698c8138f3531b274d34dad131d0423f5cad5"
            }
        "#;
        assert_eq!(expected, serde_json::from_str(json).unwrap());
    }

    #[test]
    fn test_GetRequestBidsResult() {
        let expected = GetRequestBidsResult {
            genesis_block: hash!(
                "967da0e138b1014173844ee0e4d557ff8a2463b14fcaeab18f6a63aa7c7e1d05"
            ),
            start_block_height: 105,
            end_block_height: 120,
            confirmed_block_height: 30,
            num_tickets: 50,
            decay_const: 10000,
            fee_percentage: 4,
            start_price: Amount::from_btc(0.01),
            auction_price: Amount::from_btc(0.008),
            txid: hash!("aabbccddeeff06acec3378cac65698c8138f3531b274d34dad131d0423f5cad5"),
            bids: vec![GetRequestBidsResultBid {
                txid: hash!("11223554466f06acec3378cac65698c8138f3531b274d34dad131d0423f5cad5"),
                fee_pub_key: PublicKey::from_str(
                    "0268680737c76dabb801cb2204f57dbe4e4579e4f710cd67dc1b4227592c81e9b5",
                )
                .unwrap(),
            }],
        };
        let json = r#"
            {
                "genesisBlock": "967da0e138b1014173844ee0e4d557ff8a2463b14fcaeab18f6a63aa7c7e1d05",
                "confirmedBlockHeight": 30,
                "startBlockHeight": 105,
                "numTickets": 50,
                "decayConst": 10000,
                "feePercentage": 4,
                "endBlockHeight": 120,
                "startPrice": 0.01000000,
                "auctionPrice": 0.00800000,
                "txid": "aabbccddeeff06acec3378cac65698c8138f3531b274d34dad131d0423f5cad5",
                "bids": [
                    {
                      "feePubKey": "0268680737c76dabb801cb2204f57dbe4e4579e4f710cd67dc1b4227592c81e9b5",
                      "txid": "11223554466f06acec3378cac65698c8138f3531b274d34dad131d0423f5cad5"
                    }
                  ]
            }
        "#;
        assert_eq!(expected, serde_json::from_str(json).unwrap());
    }

    #[test]
    fn test_ListUnspentResult() {
<<<<<<< HEAD
        let expected = ListUnspentResult {
            txid: hash!("5a6a5685c04974448c9c80fb170ae7ca20c02bddd97d306ac0314b3a12b85cba"),
            vout: 37,
            address: "2drnhKrVLEbjgD4sBdmFkTByNjDCJpFqT4W".into(),
            account: Some("".into()),
            script_pub_key: script!("76a914be70510653867b1c648b43cfb3b0edf8420f08d788ac"),
            amount: Amount::from_btc(210000.0),
            amountcommitment: None,
            asset: hash!("9fda3adca5a106acec3378cac65698c8138f3531b274d34dad131d0423f5cad5"),
            assetcommitment: None,
            assetlabel: Some("CBT".into()),
            confirmations: 1,
            redeem_script: None,
            spendable: true,
            solvable: true,
            blinder: hash!("0000000000000000000000000000000000000000000000000000000000000000"),
            assetblinder: hash!("0000000000000000000000000000000000000000000000000000000000000000"),
        };
        let json = r#"
			{
                "txid": "5a6a5685c04974448c9c80fb170ae7ca20c02bddd97d306ac0314b3a12b85cba",
                "vout": 37,
                "address": "2drnhKrVLEbjgD4sBdmFkTByNjDCJpFqT4W",
                "account": "",
                "scriptPubKey": "76a914be70510653867b1c648b43cfb3b0edf8420f08d788ac",
                "amount": 210000.00000000,
                "asset": "9fda3adca5a106acec3378cac65698c8138f3531b274d34dad131d0423f5cad5",
                "assetlabel": "CBT",
                "confirmations": 1,
                "spendable": true,
                "solvable": true,
                "blinder": "0000000000000000000000000000000000000000000000000000000000000000",
                "assetblinder": "0000000000000000000000000000000000000000000000000000000000000000"
			}
		"#;
=======
        let expected = ListUnspentResultEntry {
            txid: hash!("1e66743d6384496fe631501ba3f5b788d4bc193980b847f9e7d4e20d9202489f"),
            vout: 1,
            address: Some(addr!("2N56rvr9bGj862UZMNQhv57nU4GXfMof1Xu")),
            script_pub_key: script!("a914820c9a334a89cb72bc4abfce96efc1fb202cdd9087"),
            amount: Amount::from_btc(2.0).unwrap(),
            confirmations: 29503,
            redeem_script: Some(script!("0014b1a84f7a5c60e58e2c6eee4b33e7585483399af0")),
            spendable: true,
            solvable: true,
            safe: true,
            descriptor: None,
            label: Some("test".to_owned()),
            witness_script: Some(script!("a914820c9a334a89cb72bc4abfce96efc1fb202cdd9087")),
        };
        let json = r#"
            {
              "txid": "1e66743d6384496fe631501ba3f5b788d4bc193980b847f9e7d4e20d9202489f",
              "vout": 1,
              "address": "2N56rvr9bGj862UZMNQhv57nU4GXfMof1Xu",
              "redeemScript": "0014b1a84f7a5c60e58e2c6eee4b33e7585483399af0",
              "scriptPubKey": "a914820c9a334a89cb72bc4abfce96efc1fb202cdd9087",
              "amount": 2.00000000,
              "confirmations": 29503,
              "spendable": true,
              "solvable": true,
              "safe": true,
              "label": "test",
              "witnessScript": "a914820c9a334a89cb72bc4abfce96efc1fb202cdd9087"
            }
        "#;
>>>>>>> 83e10143
        assert_eq!(expected, serde_json::from_str(json).unwrap());
    }

    //TODO(stevenroose) test SignRawTransactionResult

    //TODO(stevenroose) test UTXO

    #[test]
<<<<<<< HEAD
    fn test_deserialize_pubkey() {
        let vectors = vec![
            (
                r#""0268680737c76dabb801cb2204f57dbe4e4579e4f710cd67dc1b4227592c81e9b5""#,
                PublicKey::from_str(
                    "0268680737c76dabb801cb2204f57dbe4e4579e4f710cd67dc1b4227592c81e9b5",
                )
                .unwrap(),
            ),
            (
                r#""0368680737c76dabb801cb2204f57e4e4579e4f710cd67dc1b4227592c81e9b5""#,
                PublicKey::from_str(
                    "0268680737c76dabb801cb2204f57dbe4e4579e4f710cd67dc1b4227592c81e9b5",
                )
                .unwrap(),
            ),
        ];
        let mut v = vectors[0];
        assert_eq!(deserialize_pubkey(deserializer!(v.0)).unwrap(), v.1);
        v = vectors[1];
        match deserialize_pubkey(deserializer!(v.0)) {
            Ok(_) => assert!(false),
            Err(err) => assert_eq!(err.to_string(), format!("error parsing pubkey: 0368680737c76dabb801cb2204f57e4e4579e4f710cd67dc1b4227592c81e9b5"))
        }
    }

    #[test]
    fn test_deserialize_amount() {
        let vectors = vec![
            ("0", Amount::from_sat(0)),
            ("1", Amount::from_sat(100000000)),
            ("1.00000001", Amount::from_sat(100000001)),
            ("10000000.00000001", Amount::from_sat(1000000000000001)),
        ];
        for vector in vectors.into_iter() {
            let d = deserialize_amount(deserializer!(vector.0)).unwrap();
            assert_eq!(d, vector.1);
        }
    }

    #[test]
    fn test_deserialize_amount_opt() {
        let vectors = vec![
            ("0", Some(Amount::from_sat(0))),
            ("1", Some(Amount::from_sat(100000000))),
            ("1.00000001", Some(Amount::from_sat(100000001))),
            ("10000000.00000001", Some(Amount::from_sat(1000000000000001))),
        ];
        for vector in vectors.into_iter() {
            let d = deserialize_amount_opt(deserializer!(vector.0)).unwrap();
            assert_eq!(d, vector.1);
        }
    }

    #[test]
=======
>>>>>>> 83e10143
    fn test_deserialize_difficulty() {
        let vectors = vec![
            ("1.0", 1u64.into()),
            ("0", 0u64.into()),
            ("123.12345", 123u64.into()),
            ("10000000.00000001", 10000000u64.into()),
        ];
        for vector in vectors.into_iter() {
            let d = deserialize_difficulty(deserializer!(vector.0)).unwrap();
            assert_eq!(d, vector.1);
        }
    }

    #[test]
    fn test_deserialize_hex_array_opt() {
        let vectors = vec![(r#"["0102","a1ff"]"#, Some(vec![vec![1, 2], vec![161, 255]]))];
        for vector in vectors.into_iter() {
            let d = deserialize_hex_array_opt(deserializer!(vector.0)).unwrap();
            assert_eq!(d, vector.1);
        }
    }
}<|MERGE_RESOLUTION|>--- conflicted
+++ resolved
@@ -17,6 +17,7 @@
 #![crate_type = "rlib"]
 
 extern crate bitcoin;
+extern crate rust_ocean;
 extern crate hex;
 extern crate num_bigint;
 #[allow(unused)]
@@ -26,17 +27,10 @@
 
 use std::str::FromStr;
 
-<<<<<<< HEAD
-use bitcoin::blockdata::script::Script;
-use bitcoin::util::address::Address;
-use bitcoin_amount::Amount;
-use bitcoin_hashes::sha256d;
-=======
-use bitcoin::consensus::encode;
 use bitcoin::hashes::{sha256, sha256d};
 use bitcoin::util::bip158;
-use bitcoin::{Address, Amount, PrivateKey, PublicKey, Script, Transaction};
->>>>>>> 83e10143
+use bitcoin::{Amount, PrivateKey, PublicKey, Script};
+use rust_ocean::{Address, Transaction, encode};
 use num_bigint::BigUint;
 use serde::de::Error as SerdeError;
 use serde::{Deserialize, Serialize};
@@ -202,12 +196,6 @@
 #[serde(rename_all = "camelCase")]
 pub struct GetRawTransactionResultVoutScriptPubKey {
     pub asm: String,
-<<<<<<< HEAD
-    pub hex: String,
-    #[serde(rename = "type")]
-    pub type_: String, //TODO(stevenroose) consider enum
-    pub addresses: Option<Vec<String>>, // TODO: Address for Ocean
-=======
     #[serde(with = "::serde_hex")]
     pub hex: Vec<u8>,
     pub req_sigs: Option<usize>,
@@ -220,7 +208,6 @@
     pub fn script(&self) -> Result<Script, encode::Error> {
         Ok(Script::from(self.hex.clone()))
     }
->>>>>>> 83e10143
 }
 
 #[derive(Clone, PartialEq, Eq, Debug, Deserialize, Serialize)]
@@ -248,11 +235,7 @@
     pub vin: Vec<GetRawTransactionResultVin>,
     pub vout: Vec<GetRawTransactionResultVout>,
     pub blockhash: Option<sha256d::Hash>,
-<<<<<<< HEAD
-    pub confirmations: Option<usize>,
-=======
     pub confirmations: Option<u32>,
->>>>>>> 83e10143
     pub time: Option<usize>,
     pub blocktime: Option<usize>,
 }
@@ -394,19 +377,11 @@
 pub struct ListUnspentResultEntry {
     pub txid: sha256d::Hash,
     pub vout: u32,
-<<<<<<< HEAD
-    pub address: String, // TODO: Address for Ocean
+    pub address: Address, // TODO: Address for Ocean
     pub account: Option<String>,
-=======
-    pub address: Option<Address>,
-    pub label: Option<String>,
-    pub redeem_script: Option<Script>,
-    pub witness_script: Option<Script>,
->>>>>>> 83e10143
     pub script_pub_key: Script,
     #[serde(with = "bitcoin::util::amount::serde::as_btc")]
     pub amount: Amount,
-<<<<<<< HEAD
     pub amountcommitment: Option<sha256d::Hash>,
     pub asset: sha256d::Hash,
     pub assetcommitment: Option<sha256d::Hash>,
@@ -417,14 +392,6 @@
     pub solvable: bool,
     pub blinder: sha256d::Hash,
     pub assetblinder: sha256d::Hash,
-=======
-    pub confirmations: u32,
-    pub spendable: bool,
-    pub solvable: bool,
-    #[serde(rename = "desc")]
-    pub descriptor: Option<String>,
-    pub safe: bool,
->>>>>>> 83e10143
 }
 
 #[derive(Clone, PartialEq, Eq, Debug, Deserialize, Serialize)]
@@ -494,9 +461,9 @@
     pub num_tickets: u32,
     pub decay_const: u32,
     pub fee_percentage: u32,
-    #[serde(deserialize_with = "deserialize_amount")]
+    #[serde(with = "bitcoin::util::amount::serde::as_btc")]
     pub start_price: Amount,
-    #[serde(deserialize_with = "deserialize_amount")]
+    #[serde(with = "bitcoin::util::amount::serde::as_btc")]
     pub auction_price: Amount,
     pub txid: sha256d::Hash,
 }
@@ -519,9 +486,9 @@
     pub num_tickets: u32,
     pub decay_const: u32,
     pub fee_percentage: u32,
-    #[serde(deserialize_with = "deserialize_amount")]
+    #[serde(with = "bitcoin::util::amount::serde::as_btc")]
     pub start_price: Amount,
-    #[serde(deserialize_with = "deserialize_amount")]
+    #[serde(with = "bitcoin::util::amount::serde::as_btc")]
     pub auction_price: Amount,
     pub txid: sha256d::Hash,
     pub bids: Vec<GetRequestBidsResultBid>,
@@ -546,14 +513,8 @@
     /// Estimate of verification progress [0..1]
     pub verificationprogress: f64,
     /// Total amount of work in active chain, in hexadecimal
-<<<<<<< HEAD
-    pub chainwork: String,
-=======
     #[serde(with = "::serde_hex")]
     pub chainwork: Vec<u8>,
-    /// The estimated size of the block and undo files on disk
-    pub size_on_disk: u64,
->>>>>>> 83e10143
     /// If the blocks are subject to pruning
     pub pruned: bool,
     /// Lowest-height complete block stored (only present if pruning is enabled)
@@ -873,7 +834,6 @@
 
 // Custom deserializer functions.
 
-<<<<<<< HEAD
 /// deserialize_pubkey deserializes a secp256k1 pubkey from a string
 /// PublicKey type.
 fn deserialize_pubkey<'de, D>(deserializer: D) -> Result<PublicKey, D::Error>
@@ -891,7 +851,7 @@
 where
     D: serde::Deserializer<'de>,
 {
-    Ok(Amount::from_btc(f64::deserialize(deserializer)?))
+    Ok(Amount::from_btc(f64::deserialize(deserializer)?).unwrap())
 }
 
 /// deserialize_amount_opt deserializes a BTC-denominated floating point Bitcoin amount into an
@@ -900,11 +860,9 @@
 where
     D: serde::Deserializer<'de>,
 {
-    Ok(Some(Amount::from_btc(f64::deserialize(deserializer)?)))
-}
-
-=======
->>>>>>> 83e10143
+    Ok(Some(Amount::from_btc(f64::deserialize(deserializer)?).unwrap()))
+}
+
 fn deserialize_difficulty<'de, D>(deserializer: D) -> Result<BigUint, D::Error>
 where
     D: serde::Deserializer<'de>,
@@ -938,10 +896,6 @@
 #[cfg(test)]
 mod tests {
     use super::*;
-<<<<<<< HEAD
-    use bitcoin_hashes::hex::FromHex;
-    use serde_json;
-=======
     use bitcoin::hashes::hex::FromHex;
     use serde_json;
 
@@ -950,7 +904,6 @@
             hex::decode(&$h).unwrap()
         };
     }
->>>>>>> 83e10143
 
     macro_rules! deserializer {
         ($j:expr) => {
@@ -979,12 +932,12 @@
     #[test]
     fn test_AddMultiSigAddressResult() {
         let expected = AddMultiSigAddressResult {
-            address: addr!("2N3Cvw3s23W43MXnW28DKpuDGeXV147KTzc"),
+            address: addr!("2dxmEBXc2qMYcLSKiDBxdEePY3Ytixmnh4E"),
             redeem_script: script!("51210330aa51b444e2bac981235a0056112385057492c6cd06936af410c5af27c1f9462103dae74774a6cd35d948ee60bc7a1b35fdaed7b54698762e963e3677f795c7ad2a52ae"),
         };
         let json = r#"
             {
-              "address": "2N3Cvw3s23W43MXnW28DKpuDGeXV147KTzc",
+              "address": "2dxmEBXc2qMYcLSKiDBxdEePY3Ytixmnh4E",
               "redeemScript": "51210330aa51b444e2bac981235a0056112385057492c6cd06936af410c5af27c1f9462103dae74774a6cd35d948ee60bc7a1b35fdaed7b54698762e963e3677f795c7ad2a52ae"
             }
         "#;
@@ -1144,9 +1097,8 @@
     #[test]
     fn test_GetRawTransactionResult() {
         let expected = GetRawTransactionResult {
-<<<<<<< HEAD
 			in_active_chain: None,
-			hex: "0200000001586bd02815cf5faabfec986a4e50d25dbee089bd2758621e61c5fab06c334af0000000006b483045022100e85425f6d7c589972ee061413bcf08dc8c8e589ce37b217535a42af924f0e4d602205c9ba9cb14ef15513c9d946fa1c4b797883e748e8c32171bdf6166583946e35c012103dae30a4d7870cd87b45dd53e6012f71318fdd059c1c2623b8cc73f8af287bb2dfeffffff021dc4260c010000001976a914f602e88b2b5901d8aab15ebe4a97cf92ec6e03b388ac00e1f505000000001976a914687ffeffe8cf4e4c038da46a9b1d37db385a472d88acfd211500".into(),
+			hex: hex!("020000000001f6d59ba2e098a2a2eaecf06b02aa0773773449caf62bd4e9f17cdb9b0d679954000000006b483045022100c74ee0dd8f3f6c909635f7a2bb8dd2052e3547f94a520cdba2aa12668059dae302204306e11033f18f65560a52a860b098e7df0fa7d35350d16f1c5a86e2da2ae37e012102b672f428ad984563c0dec80b3912fcad871338545df1538fe26c390826fbb4b2000000000101f80bb0038f482243202f0b2dcf88d9b4e7f930a48a3fcdc003af76b1f9d60e63010000000005f5c92c00a06a2006226e46111a0b59caaf126043eb5bbf28c34f3a5e332a1fc7b2b73cf188910f1976a914bedb324be05d1a1254afeb3e7ef40fea0368bc1e88ac2102e25e582ac1adc69f168aa7dbf0a97341421e10b22c659927de24fdac6e9f1fae4101a48fe52775701556a4a2dbf3d95c0c13845bbf87271e745b1c454f8ebcb5cd4792a4139f419f192ca6e389531d46fa5857f2c109dfe4003ad8b2ce504b488bed00000000"),
 			txid: hash!("4a5b5266e1750488395ac15c0376c9d48abf45e4df620777fe8cff096f57aa91"),
 			hash: hash!("4a5b5266e1750488395ac15c0376c9d48abf45e4df620777fe8cff096f57aa91"),
 			size: 226,
@@ -1154,33 +1106,36 @@
 			version: 2,
 			locktime: 1384957,
 			vin: vec![GetRawTransactionResultVin{
-				txid: hash!("f04a336cb0fac5611e625827bd89e0be5dd2504e6a98ecbfaa5fcf1528d06b58"),
-				vout: 0,
-				script_sig: GetRawTransactionResultVinScriptSig{
-					asm: "3045022100e85425f6d7c589972ee061413bcf08dc8c8e589ce37b217535a42af924f0e4d602205c9ba9cb14ef15513c9d946fa1c4b797883e748e8c32171bdf6166583946e35c[ALL] 03dae30a4d7870cd87b45dd53e6012f71318fdd059c1c2623b8cc73f8af287bb2d".into(),
-					hex: "483045022100e85425f6d7c589972ee061413bcf08dc8c8e589ce37b217535a42af924f0e4d602205c9ba9cb14ef15513c9d946fa1c4b797883e748e8c32171bdf6166583946e35c012103dae30a4d7870cd87b45dd53e6012f71318fdd059c1c2623b8cc73f8af287bb2d".into(),
-				},
+				txid: Some(hash!("f04a336cb0fac5611e625827bd89e0be5dd2504e6a98ecbfaa5fcf1528d06b58")),
+				vout: Some(0),
+				script_sig: serde::export::Some(GetRawTransactionResultVinScriptSig{asm:
+                                        "3045022100e85425f6d7c589972ee061413bcf08dc8c8e589ce37b217535a42af924f0e4d602205c9ba9cb14ef15513c9d946fa1c4b797883e748e8c32171bdf6166583946e35c[ALL] 03dae30a4d7870cd87b45dd53e6012f71318fdd059c1c2623b8cc73f8af287bb2d".into(),
+                                    hex:
+                                        hex!("483045022100e85425f6d7c589972ee061413bcf08dc8c8e589ce37b217535a42af924f0e4d602205c9ba9cb14ef15513c9d946fa1c4b797883e748e8c32171bdf6166583946e35c012103dae30a4d7870cd87b45dd53e6012f71318fdd059c1c2623b8cc73f8af287bb2d"),}),
 				sequence: 4294967294,
 				txinwitness: None,
+                coinbase: None
 
 			}],
 			vout: vec![GetRawTransactionResultVout{
-				value: Amount::from_btc(44.98834461),
+				value: Amount::from_btc(44.98834461).unwrap(),
 				n: 0,
 				script_pub_key: GetRawTransactionResultVoutScriptPubKey{
 					asm: "OP_DUP OP_HASH160 f602e88b2b5901d8aab15ebe4a97cf92ec6e03b3 OP_EQUALVERIFY OP_CHECKSIG".into(),
-					hex: "76a914f602e88b2b5901d8aab15ebe4a97cf92ec6e03b388ac".into(),
-					type_: "pubkeyhash".into(),
-					addresses: Some(vec!["n3wk1KcFnVibGdqQa6jbwoR8gbVtRbYM4M".into()]),
+					hex: hex!("76a914f602e88b2b5901d8aab15ebe4a97cf92ec6e03b388ac"),
+					type_: Some("pubkeyhash".into()),
+					addresses: Some(vec![addr!("1HXfr2qBwT4qGZYn8FczNy68rw5dwG8trc")]),
+                    req_sigs: Some(1),
 				},
 			}, GetRawTransactionResultVout{
-				value: Amount::from_btc(1.0),
+				value: Amount::from_btc(1.0).unwrap(),
 				n: 1,
 				script_pub_key: GetRawTransactionResultVoutScriptPubKey{
 					asm: "OP_DUP OP_HASH160 687ffeffe8cf4e4c038da46a9b1d37db385a472d OP_EQUALVERIFY OP_CHECKSIG".into(),
-					hex: "76a914687ffeffe8cf4e4c038da46a9b1d37db385a472d88ac".into(),
-					type_: "pubkeyhash".into(),
-					addresses: Some(vec!["mq3VuL2K63VKWkp8vvqRiJPre4h9awrHfA".into()]),
+					hex: hex!("76a914687ffeffe8cf4e4c038da46a9b1d37db385a472d88ac"),
+                    type_: Some("pubkeyhash".into()),
+					addresses: Some(vec![addr!("1HXfr2qBwT4qGZYn8FczNy68rw5dwG8trc")]),
+                    req_sigs: None,
 				},
 			}],
 			blockhash: Some(hash!("00000000000000039dc06adbd7666a8d1df9acf9d0329d73651b764167d63765")),
@@ -1218,7 +1173,7 @@
 					"reqSigs": 1,
 					"type": "pubkeyhash",
 					"addresses": [
-					  "n3wk1KcFnVibGdqQa6jbwoR8gbVtRbYM4M"
+					  "1HXfr2qBwT4qGZYn8FczNy68rw5dwG8trc"
 					]
 				  }
 				},
@@ -1230,126 +1185,23 @@
 					"hex": "76a914687ffeffe8cf4e4c038da46a9b1d37db385a472d88ac",
 					"type": "pubkeyhash",
 					"addresses": [
-					  "mq3VuL2K63VKWkp8vvqRiJPre4h9awrHfA"
+					  "1HXfr2qBwT4qGZYn8FczNy68rw5dwG8trc"
 					]
 				  }
 				}
 			  ],
-			  "hex": "0200000001586bd02815cf5faabfec986a4e50d25dbee089bd2758621e61c5fab06c334af0000000006b483045022100e85425f6d7c589972ee061413bcf08dc8c8e589ce37b217535a42af924f0e4d602205c9ba9cb14ef15513c9d946fa1c4b797883e748e8c32171bdf6166583946e35c012103dae30a4d7870cd87b45dd53e6012f71318fdd059c1c2623b8cc73f8af287bb2dfeffffff021dc4260c010000001976a914f602e88b2b5901d8aab15ebe4a97cf92ec6e03b388ac00e1f505000000001976a914687ffeffe8cf4e4c038da46a9b1d37db385a472d88acfd211500",
+			  "hex": "020000000001f6d59ba2e098a2a2eaecf06b02aa0773773449caf62bd4e9f17cdb9b0d679954000000006b483045022100c74ee0dd8f3f6c909635f7a2bb8dd2052e3547f94a520cdba2aa12668059dae302204306e11033f18f65560a52a860b098e7df0fa7d35350d16f1c5a86e2da2ae37e012102b672f428ad984563c0dec80b3912fcad871338545df1538fe26c390826fbb4b2000000000101f80bb0038f482243202f0b2dcf88d9b4e7f930a48a3fcdc003af76b1f9d60e63010000000005f5c92c00a06a2006226e46111a0b59caaf126043eb5bbf28c34f3a5e332a1fc7b2b73cf188910f1976a914bedb324be05d1a1254afeb3e7ef40fea0368bc1e88ac2102e25e582ac1adc69f168aa7dbf0a97341421e10b22c659927de24fdac6e9f1fae4101a48fe52775701556a4a2dbf3d95c0c13845bbf87271e745b1c454f8ebcb5cd4792a4139f419f192ca6e389531d46fa5857f2c109dfe4003ad8b2ce504b488bed00000000",
 			  "blockhash": "00000000000000039dc06adbd7666a8d1df9acf9d0329d73651b764167d63765",
 			  "confirmations": 29446,
 			  "time": 1534935138,
 			  "blocktime": 1534935138
 			}
 		"#;
-=======
-            in_active_chain: None,
-            hex: hex!("0200000001586bd02815cf5faabfec986a4e50d25dbee089bd2758621e61c5fab06c334af0000000006b483045022100e85425f6d7c589972ee061413bcf08dc8c8e589ce37b217535a42af924f0e4d602205c9ba9cb14ef15513c9d946fa1c4b797883e748e8c32171bdf6166583946e35c012103dae30a4d7870cd87b45dd53e6012f71318fdd059c1c2623b8cc73f8af287bb2dfeffffff021dc4260c010000001976a914f602e88b2b5901d8aab15ebe4a97cf92ec6e03b388ac00e1f505000000001976a914687ffeffe8cf4e4c038da46a9b1d37db385a472d88acfd211500"),
-            txid: hash!("4a5b5266e1750488395ac15c0376c9d48abf45e4df620777fe8cff096f57aa91"),
-            hash: hash!("4a5b5266e1750488395ac15c0376c9d48abf45e4df620777fe8cff096f57aa91"),
-            size: 226,
-            vsize: 226,
-            version: 2,
-            locktime: 1384957,
-            vin: vec![GetRawTransactionResultVin{
-                txid: Some(hash!("f04a336cb0fac5611e625827bd89e0be5dd2504e6a98ecbfaa5fcf1528d06b58")),
-                vout: Some(0),
-                coinbase: None,
-                script_sig: Some(GetRawTransactionResultVinScriptSig{
-                    asm: "3045022100e85425f6d7c589972ee061413bcf08dc8c8e589ce37b217535a42af924f0e4d602205c9ba9cb14ef15513c9d946fa1c4b797883e748e8c32171bdf6166583946e35c[ALL] 03dae30a4d7870cd87b45dd53e6012f71318fdd059c1c2623b8cc73f8af287bb2d".into(),
-                    hex: hex!("483045022100e85425f6d7c589972ee061413bcf08dc8c8e589ce37b217535a42af924f0e4d602205c9ba9cb14ef15513c9d946fa1c4b797883e748e8c32171bdf6166583946e35c012103dae30a4d7870cd87b45dd53e6012f71318fdd059c1c2623b8cc73f8af287bb2d"),
-                }),
-                sequence: 4294967294,
-                txinwitness: None,
-
-            }],
-            vout: vec![GetRawTransactionResultVout{
-                value: Amount::from_btc(44.98834461).unwrap(),
-                n: 0,
-                script_pub_key: GetRawTransactionResultVoutScriptPubKey{
-                    asm: "OP_DUP OP_HASH160 f602e88b2b5901d8aab15ebe4a97cf92ec6e03b3 OP_EQUALVERIFY OP_CHECKSIG".into(),
-                    hex: hex!("76a914f602e88b2b5901d8aab15ebe4a97cf92ec6e03b388ac"),
-                    req_sigs: Some(1),
-                    type_: Some("pubkeyhash".into()),
-                    addresses: Some(vec![addr!("n3wk1KcFnVibGdqQa6jbwoR8gbVtRbYM4M")]),
-                },
-            }, GetRawTransactionResultVout{
-                value: Amount::from_btc(1.0).unwrap(),
-                n: 1,
-                script_pub_key: GetRawTransactionResultVoutScriptPubKey{
-                    asm: "OP_DUP OP_HASH160 687ffeffe8cf4e4c038da46a9b1d37db385a472d OP_EQUALVERIFY OP_CHECKSIG".into(),
-                    hex: hex!("76a914687ffeffe8cf4e4c038da46a9b1d37db385a472d88ac"),
-                    req_sigs: Some(1),
-                    type_: Some("pubkeyhash".into()),
-                    addresses: Some(vec![addr!("mq3VuL2K63VKWkp8vvqRiJPre4h9awrHfA")]),
-                },
-            }],
-            blockhash: Some(hash!("00000000000000039dc06adbd7666a8d1df9acf9d0329d73651b764167d63765")),
-            confirmations: Some(29446),
-            time: Some(1534935138),
-            blocktime: Some(1534935138),
-        };
-        let json = r#"
-            {
-              "txid": "4a5b5266e1750488395ac15c0376c9d48abf45e4df620777fe8cff096f57aa91",
-              "hash": "4a5b5266e1750488395ac15c0376c9d48abf45e4df620777fe8cff096f57aa91",
-              "version": 2,
-              "size": 226,
-              "vsize": 226,
-              "weight": 904,
-              "locktime": 1384957,
-              "vin": [
-                {
-                  "txid": "f04a336cb0fac5611e625827bd89e0be5dd2504e6a98ecbfaa5fcf1528d06b58",
-                  "vout": 0,
-                  "scriptSig": {
-                    "asm": "3045022100e85425f6d7c589972ee061413bcf08dc8c8e589ce37b217535a42af924f0e4d602205c9ba9cb14ef15513c9d946fa1c4b797883e748e8c32171bdf6166583946e35c[ALL] 03dae30a4d7870cd87b45dd53e6012f71318fdd059c1c2623b8cc73f8af287bb2d",
-                    "hex": "483045022100e85425f6d7c589972ee061413bcf08dc8c8e589ce37b217535a42af924f0e4d602205c9ba9cb14ef15513c9d946fa1c4b797883e748e8c32171bdf6166583946e35c012103dae30a4d7870cd87b45dd53e6012f71318fdd059c1c2623b8cc73f8af287bb2d"
-                  },
-                  "sequence": 4294967294
-                }
-              ],
-              "vout": [
-                {
-                  "value": 44.98834461,
-                  "n": 0,
-                  "scriptPubKey": {
-                    "asm": "OP_DUP OP_HASH160 f602e88b2b5901d8aab15ebe4a97cf92ec6e03b3 OP_EQUALVERIFY OP_CHECKSIG",
-                    "hex": "76a914f602e88b2b5901d8aab15ebe4a97cf92ec6e03b388ac",
-                    "reqSigs": 1,
-                    "type": "pubkeyhash",
-                    "addresses": [
-                      "n3wk1KcFnVibGdqQa6jbwoR8gbVtRbYM4M"
-                    ]
-                  }
-                },
-                {
-                  "value": 1.00000000,
-                  "n": 1,
-                  "scriptPubKey": {
-                    "asm": "OP_DUP OP_HASH160 687ffeffe8cf4e4c038da46a9b1d37db385a472d OP_EQUALVERIFY OP_CHECKSIG",
-                    "hex": "76a914687ffeffe8cf4e4c038da46a9b1d37db385a472d88ac",
-                    "reqSigs": 1,
-                    "type": "pubkeyhash",
-                    "addresses": [
-                      "mq3VuL2K63VKWkp8vvqRiJPre4h9awrHfA"
-                    ]
-                  }
-                }
-              ],
-              "hex": "0200000001586bd02815cf5faabfec986a4e50d25dbee089bd2758621e61c5fab06c334af0000000006b483045022100e85425f6d7c589972ee061413bcf08dc8c8e589ce37b217535a42af924f0e4d602205c9ba9cb14ef15513c9d946fa1c4b797883e748e8c32171bdf6166583946e35c012103dae30a4d7870cd87b45dd53e6012f71318fdd059c1c2623b8cc73f8af287bb2dfeffffff021dc4260c010000001976a914f602e88b2b5901d8aab15ebe4a97cf92ec6e03b388ac00e1f505000000001976a914687ffeffe8cf4e4c038da46a9b1d37db385a472d88acfd211500",
-              "blockhash": "00000000000000039dc06adbd7666a8d1df9acf9d0329d73651b764167d63765",
-              "confirmations": 29446,
-              "time": 1534935138,
-              "blocktime": 1534935138
-            }
-        "#;
->>>>>>> 83e10143
         assert_eq!(expected, serde_json::from_str(json).unwrap());
         assert!(expected.transaction().is_ok());
         assert_eq!(
             expected.transaction().unwrap().input[0].previous_output.txid,
-            hash!("f04a336cb0fac5611e625827bd89e0be5dd2504e6a98ecbfaa5fcf1528d06b58")
+            hash!("5499670d9bdb7cf1e9d42bf6ca4934777307aa026bf0eceaa2a298e0a29bd5f6")
         );
         assert!(expected.vin[0].script_sig.as_ref().unwrap().script().is_ok());
         assert!(expected.vout[0].script_pub_key.script().is_ok());
@@ -1372,7 +1224,7 @@
             },
             details: vec![
                 GetTransactionResultDetail {
-                    address: addr!("mq3VuL2K63VKWkp8vvqRiJPre4h9awrHfA"),
+                    address: addr!("2dxmEBXc2qMYcLSKiDBxdEePY3Ytixmnh4E"),
                     category: GetTransactionResultDetailCategory::Receive,
                     amount: Amount::from_btc(1.0).unwrap(),
                     label: Some("".into()),
@@ -1381,7 +1233,7 @@
                     abandoned: None,
                 },
             ],
-            hex: hex!("0200000001586bd02815cf5faabfec986a4e50d25dbee089bd2758621e61c5fab06c334af0000000006b483045022100e85425f6d7c589972ee061413bcf08dc8c8e589ce37b217535a42af924f0e4d602205c9ba9cb14ef15513c9d946fa1c4b797883e748e8c32171bdf6166583946e35c012103dae30a4d7870cd87b45dd53e6012f71318fdd059c1c2623b8cc73f8af287bb2dfeffffff021dc4260c010000001976a914f602e88b2b5901d8aab15ebe4a97cf92ec6e03b388ac00e1f505000000001976a914687ffeffe8cf4e4c038da46a9b1d37db385a472d88acfd211500"),
+            hex: hex!("020000000001f6d59ba2e098a2a2eaecf06b02aa0773773449caf62bd4e9f17cdb9b0d679954000000006b483045022100c74ee0dd8f3f6c909635f7a2bb8dd2052e3547f94a520cdba2aa12668059dae302204306e11033f18f65560a52a860b098e7df0fa7d35350d16f1c5a86e2da2ae37e012102b672f428ad984563c0dec80b3912fcad871338545df1538fe26c390826fbb4b2000000000101f80bb0038f482243202f0b2dcf88d9b4e7f930a48a3fcdc003af76b1f9d60e63010000000005f5c92c00a06a2006226e46111a0b59caaf126043eb5bbf28c34f3a5e332a1fc7b2b73cf188910f1976a914bedb324be05d1a1254afeb3e7ef40fea0368bc1e88ac2102e25e582ac1adc69f168aa7dbf0a97341421e10b22c659927de24fdac6e9f1fae4101a48fe52775701556a4a2dbf3d95c0c13845bbf87271e745b1c454f8ebcb5cd4792a4139f419f192ca6e389531d46fa5857f2c109dfe4003ad8b2ce504b488bed00000000"),
         };
         let json = r#"
             {
@@ -1398,14 +1250,14 @@
               "bip125-replaceable": "no",
               "details": [
                 {
-                  "address": "mq3VuL2K63VKWkp8vvqRiJPre4h9awrHfA",
+                  "address": "2dxmEBXc2qMYcLSKiDBxdEePY3Ytixmnh4E",
                   "category": "receive",
                   "amount": 1.00000000,
                   "label": "",
                   "vout": 1
                 }
               ],
-              "hex": "0200000001586bd02815cf5faabfec986a4e50d25dbee089bd2758621e61c5fab06c334af0000000006b483045022100e85425f6d7c589972ee061413bcf08dc8c8e589ce37b217535a42af924f0e4d602205c9ba9cb14ef15513c9d946fa1c4b797883e748e8c32171bdf6166583946e35c012103dae30a4d7870cd87b45dd53e6012f71318fdd059c1c2623b8cc73f8af287bb2dfeffffff021dc4260c010000001976a914f602e88b2b5901d8aab15ebe4a97cf92ec6e03b388ac00e1f505000000001976a914687ffeffe8cf4e4c038da46a9b1d37db385a472d88acfd211500"
+              "hex": "020000000001f6d59ba2e098a2a2eaecf06b02aa0773773449caf62bd4e9f17cdb9b0d679954000000006b483045022100c74ee0dd8f3f6c909635f7a2bb8dd2052e3547f94a520cdba2aa12668059dae302204306e11033f18f65560a52a860b098e7df0fa7d35350d16f1c5a86e2da2ae37e012102b672f428ad984563c0dec80b3912fcad871338545df1538fe26c390826fbb4b2000000000101f80bb0038f482243202f0b2dcf88d9b4e7f930a48a3fcdc003af76b1f9d60e63010000000005f5c92c00a06a2006226e46111a0b59caaf126043eb5bbf28c34f3a5e332a1fc7b2b73cf188910f1976a914bedb324be05d1a1254afeb3e7ef40fea0368bc1e88ac2102e25e582ac1adc69f168aa7dbf0a97341421e10b22c659927de24fdac6e9f1fae4101a48fe52775701556a4a2dbf3d95c0c13845bbf87271e745b1c454f8ebcb5cd4792a4139f419f192ca6e389531d46fa5857f2c109dfe4003ad8b2ce504b488bed00000000"
             }
         "#;
         assert_eq!(expected, serde_json::from_str(json).unwrap());
@@ -1415,15 +1267,15 @@
     #[test]
     fn test_GetTxOutResult() {
         let expected = GetTxOutResult {
-<<<<<<< HEAD
 			bestblock: hash!("000000000000002a1fde7234dc2bc016863f3d672af749497eb5c227421e44d5"),
 			confirmations: 29505,
-			value: Amount::from_btc(1.0),
+			value: Amount::from_btc(1.0).unwrap(),
 			script_pub_key: GetRawTransactionResultVoutScriptPubKey{
 				asm: "OP_DUP OP_HASH160 687ffeffe8cf4e4c038da46a9b1d37db385a472d OP_EQUALVERIFY OP_CHECKSIG".into(),
-				hex: "76a914687ffeffe8cf4e4c038da46a9b1d37db385a472d88ac".into(),
-				type_: "pubkeyhash".into(),
-				addresses: Some(vec!["mq3VuL2K63VKWkp8vvqRiJPre4h9awrHfA".into()]),
+				hex: hex!("76a914687ffeffe8cf4e4c038da46a9b1d37db385a472d88ac"),
+				type_: Some("pubkeyhash".into()),
+				addresses: Some(vec![addr!("2dxmEBXc2qMYcLSKiDBxdEePY3Ytixmnh4E")]),
+                req_sigs: Some(1)
 			},
 			coinbase: false,
 		};
@@ -1437,43 +1289,13 @@
 				"hex": "76a914687ffeffe8cf4e4c038da46a9b1d37db385a472d88ac",
 				"type": "pubkeyhash",
 				"addresses": [
-				  "mq3VuL2K63VKWkp8vvqRiJPre4h9awrHfA"
-				]
+				  "2dxmEBXc2qMYcLSKiDBxdEePY3Ytixmnh4E"
+				],
+                "reqSigs": 1
 			  },
 			  "coinbase": false
 			}
 		"#;
-=======
-            bestblock: hash!("000000000000002a1fde7234dc2bc016863f3d672af749497eb5c227421e44d5"),
-            confirmations: 29505,
-            value: Amount::from_btc(1.0).unwrap(),
-            script_pub_key: GetRawTransactionResultVoutScriptPubKey{
-                asm: "OP_DUP OP_HASH160 687ffeffe8cf4e4c038da46a9b1d37db385a472d OP_EQUALVERIFY OP_CHECKSIG".into(),
-                hex: hex!("76a914687ffeffe8cf4e4c038da46a9b1d37db385a472d88ac"),
-                req_sigs: Some(1),
-                type_: Some("pubkeyhash".into()),
-                addresses: Some(vec![addr!("mq3VuL2K63VKWkp8vvqRiJPre4h9awrHfA")]),
-            },
-            coinbase: false,
-        };
-        let json = r#"
-            {
-              "bestblock": "000000000000002a1fde7234dc2bc016863f3d672af749497eb5c227421e44d5",
-              "confirmations": 29505,
-              "value": 1.00000000,
-              "scriptPubKey": {
-                "asm": "OP_DUP OP_HASH160 687ffeffe8cf4e4c038da46a9b1d37db385a472d OP_EQUALVERIFY OP_CHECKSIG",
-                "hex": "76a914687ffeffe8cf4e4c038da46a9b1d37db385a472d88ac",
-                "reqSigs": 1,
-                "type": "pubkeyhash",
-                "addresses": [
-                  "mq3VuL2K63VKWkp8vvqRiJPre4h9awrHfA"
-                ]
-              },
-              "coinbase": false
-            }
-        "#;
->>>>>>> 83e10143
         assert_eq!(expected, serde_json::from_str(json).unwrap());
         println!("{:?}", expected.script_pub_key.script());
         assert!(expected.script_pub_key.script().is_ok());
@@ -1491,8 +1313,8 @@
             num_tickets: 50,
             decay_const: 10000,
             fee_percentage: 4,
-            start_price: Amount::from_btc(0.01),
-            auction_price: Amount::from_btc(0.008),
+            start_price: Amount::from_btc(0.01).unwrap(),
+            auction_price: Amount::from_btc(0.008).unwrap(),
             txid: hash!("aabbccddeeff06acec3378cac65698c8138f3531b274d34dad131d0423f5cad5"),
         };
         let json = r#"
@@ -1524,8 +1346,8 @@
             num_tickets: 50,
             decay_const: 10000,
             fee_percentage: 4,
-            start_price: Amount::from_btc(0.01),
-            auction_price: Amount::from_btc(0.008),
+            start_price: Amount::from_btc(0.01).unwrap(),
+            auction_price: Amount::from_btc(0.008).unwrap(),
             txid: hash!("aabbccddeeff06acec3378cac65698c8138f3531b274d34dad131d0423f5cad5"),
             bids: vec![GetRequestBidsResultBid {
                 txid: hash!("11223554466f06acec3378cac65698c8138f3531b274d34dad131d0423f5cad5"),
@@ -1560,14 +1382,13 @@
 
     #[test]
     fn test_ListUnspentResult() {
-<<<<<<< HEAD
-        let expected = ListUnspentResult {
+        let expected = ListUnspentResultEntry {
             txid: hash!("5a6a5685c04974448c9c80fb170ae7ca20c02bddd97d306ac0314b3a12b85cba"),
             vout: 37,
-            address: "2drnhKrVLEbjgD4sBdmFkTByNjDCJpFqT4W".into(),
+            address: addr!("2drnhKrVLEbjgD4sBdmFkTByNjDCJpFqT4W"),
             account: Some("".into()),
             script_pub_key: script!("76a914be70510653867b1c648b43cfb3b0edf8420f08d788ac"),
-            amount: Amount::from_btc(210000.0),
+            amount: Amount::from_btc(210000.0).unwrap(),
             amountcommitment: None,
             asset: hash!("9fda3adca5a106acec3378cac65698c8138f3531b274d34dad131d0423f5cad5"),
             assetcommitment: None,
@@ -1596,39 +1417,6 @@
                 "assetblinder": "0000000000000000000000000000000000000000000000000000000000000000"
 			}
 		"#;
-=======
-        let expected = ListUnspentResultEntry {
-            txid: hash!("1e66743d6384496fe631501ba3f5b788d4bc193980b847f9e7d4e20d9202489f"),
-            vout: 1,
-            address: Some(addr!("2N56rvr9bGj862UZMNQhv57nU4GXfMof1Xu")),
-            script_pub_key: script!("a914820c9a334a89cb72bc4abfce96efc1fb202cdd9087"),
-            amount: Amount::from_btc(2.0).unwrap(),
-            confirmations: 29503,
-            redeem_script: Some(script!("0014b1a84f7a5c60e58e2c6eee4b33e7585483399af0")),
-            spendable: true,
-            solvable: true,
-            safe: true,
-            descriptor: None,
-            label: Some("test".to_owned()),
-            witness_script: Some(script!("a914820c9a334a89cb72bc4abfce96efc1fb202cdd9087")),
-        };
-        let json = r#"
-            {
-              "txid": "1e66743d6384496fe631501ba3f5b788d4bc193980b847f9e7d4e20d9202489f",
-              "vout": 1,
-              "address": "2N56rvr9bGj862UZMNQhv57nU4GXfMof1Xu",
-              "redeemScript": "0014b1a84f7a5c60e58e2c6eee4b33e7585483399af0",
-              "scriptPubKey": "a914820c9a334a89cb72bc4abfce96efc1fb202cdd9087",
-              "amount": 2.00000000,
-              "confirmations": 29503,
-              "spendable": true,
-              "solvable": true,
-              "safe": true,
-              "label": "test",
-              "witnessScript": "a914820c9a334a89cb72bc4abfce96efc1fb202cdd9087"
-            }
-        "#;
->>>>>>> 83e10143
         assert_eq!(expected, serde_json::from_str(json).unwrap());
     }
 
@@ -1637,7 +1425,6 @@
     //TODO(stevenroose) test UTXO
 
     #[test]
-<<<<<<< HEAD
     fn test_deserialize_pubkey() {
         let vectors = vec![
             (
@@ -1693,8 +1480,6 @@
     }
 
     #[test]
-=======
->>>>>>> 83e10143
     fn test_deserialize_difficulty() {
         let vectors = vec![
             ("1.0", 1u64.into()),
