// To the extent possible under law, the author(s) have dedicated all
// copyright and related and neighboring rights to this software to
// the public domain worldwide. This software is distributed without
// any warranty.
//
// You should have received a copy of the CC0 Public Domain Dedication
// along with this software.
// If not, see <http://creativecommons.org/publicdomain/zero/1.0/>.
//

use std::result;

use hex;
use bitcoin;
use jsonrpc;
use serde;
use serde_json;

<<<<<<< HEAD
use bitcoin_hashes::sha256d;
use bitcoin::{Address, Block, BlockHeader, Transaction};
=======
use bitcoin::util::hash::Sha256dHash;
use bitcoin::{Address};
use rust_ocean::{Block, BlockHeader, Transaction};
>>>>>>> ea13942d
use bitcoin_amount::Amount;
use log::Level::Trace;
use num_bigint::BigUint;
use secp256k1::Signature;
use std::collections::HashMap;

use error::*;
use json;
use queryable;

/// Crate-specific Result type, shorthand for `std::result::Result` with our
/// crate-specific Error type;
pub type Result<T> = result::Result<T, Error>;

/// Shorthand for converting a variable into a serde_json::Value.
fn into_json<T>(val: T) -> Result<serde_json::Value>
where
    T: serde::ser::Serialize,
{
    Ok(serde_json::to_value(val)?)
}

/// Shorthand for converting an Option into an Option<serde_json::Value>.
fn opt_into_json<T>(opt: Option<T>) -> Result<serde_json::Value>
where
    T: serde::ser::Serialize,
{
    match opt {
        Some(val) => Ok(into_json(val)?),
        None => Ok(serde_json::Value::Null),
    }
}

/// Shorthand for `serde_json::Value::Null`.
#[allow(unused)]
fn null() -> serde_json::Value {
    serde_json::Value::Null
}

/// Handle default values in the argument list
///
/// Substitute `Value::Null`s with corresponding values from `defaults` table,
/// except when they are trailing, in which case just skip them altogether
/// in returned list.
///
/// Note, that `defaults` corresponds to the last elements of `args`.
///
/// ```norust
/// arg1 arg2 arg3 arg4
///           def1 def2
/// ```
///
/// Elements of `args` without corresponding `defaults` value, won't
/// be substituted, because they are required.
fn handle_defaults<'a, 'b>(
    args: &'a mut [serde_json::Value],
    defaults: &'b [serde_json::Value],
) -> &'a [serde_json::Value] {
    assert!(args.len() >= defaults.len());

    // Pass over the optional arguments in backwards order, filling in defaults after the first
    // non-null optional argument has been observed.
    let mut first_non_null_optional_idx = None;
    for i in 0..defaults.len() {
        let args_i = args.len() - 1 - i;
        let defaults_i = defaults.len() - 1 - i;
        if args[args_i] == serde_json::Value::Null {
            if first_non_null_optional_idx.is_some() {
                if defaults[defaults_i] == serde_json::Value::Null {
                    panic!("Missing `default` for argument idx {}", args_i);
                }
                args[args_i] = defaults[defaults_i].clone();
            }
        } else if first_non_null_optional_idx.is_none() {
            first_non_null_optional_idx = Some(args_i);
        }
    }

    let required_num = args.len() - defaults.len();

    if let Some(i) = first_non_null_optional_idx {
        &args[..i+1]
    } else {
        &args[..required_num]
    }
}

pub trait RpcApi: Sized {
    /// Call a `cmd` rpc with given `args` list
    fn call<T: for<'a> serde::de::Deserialize<'a>>(
        &self,
        cmd: &str,
        args: &[serde_json::Value],
    ) -> Result<T>;

    /// Query an object implementing `Querable` type
    fn get_by_id<T: queryable::Queryable<Self>>(
        &self,
        id: &<T as queryable::Queryable<Self>>::Id,
    ) -> Result<T> {
        T::query(&self, &id)
    }

    fn add_multisig_address(
        &self,
        nrequired: usize,
        keys: Vec<json::PubKeyOrAddress>,
        label: Option<&str>,
        address_type: Option<json::AddressType>,
    ) -> Result<json::AddMultiSigAddressResult> {
        let mut args = [
            into_json(nrequired)?,
            into_json(keys)?,
            opt_into_json(label)?,
            opt_into_json(address_type)?,
        ];
        self.call("addmultisigaddress", handle_defaults(&mut args, &[into_json("")?, null()]))
    }

    fn backup_wallet(&self, destination: Option<&str>) -> Result<()> {
        let mut args = [opt_into_json(destination)?];
        self.call("backupwallet", handle_defaults(&mut args, &[null()]))
    }

    // TODO(stevenroose) use Privkey type
    // TODO(dpc): should we convert? Or maybe we should have two methods?
    //            just like with `getrawtransaction` it is sometimes useful
    //            to just get the string dump, without converting it into
    //            `bitcoin` type; Maybe we should made it `Queryable` by
    //            `Address`!
    fn dump_priv_key(&self, address: &Address) -> Result<String> {
        self.call("dumpprivkey", &[into_json(address)?])
    }

    fn encrypt_wallet(&self, passphrase: &str) -> Result<()> {
        self.call("encryptwallet", &[into_json(passphrase)?])
    }

    //TODO(stevenroose) verify if return type works
    fn get_difficulty(&self) -> Result<BigUint> {
        self.call("getdifficulty", &[])
    }

    fn get_connection_count(&self) -> Result<usize> {
        self.call("getconnectioncount", &[])
    }

    fn get_block(&self, hash: &sha256d::Hash) -> Result<Block> {
        let hex: String = self.call("getblock", &[into_json(hash)?, 0.into()])?;
        let bytes = hex::decode(hex)?;
        Ok(bitcoin::consensus::encode::deserialize(&bytes)?)
    }

    fn get_block_hex(&self, hash: &sha256d::Hash) -> Result<String> {
        self.call("getblock", &[into_json(hash)?, 0.into()])
    }

    fn get_block_info(&self, hash: &sha256d::Hash) -> Result<json::GetBlockResult> {
        self.call("getblock", &[into_json(hash)?, 1.into()])
    }
    //TODO(stevenroose) add getblock_txs

    fn get_block_header_raw(&self, hash: &sha256d::Hash) -> Result<BlockHeader> {
        let hex: String = self.call("getblockheader", &[into_json(hash)?, false.into()])?;
        let bytes = hex::decode(hex)?;
        Ok(bitcoin::consensus::encode::deserialize(&bytes)?)
    }

    fn get_block_header_verbose(
        &self,
        hash: &sha256d::Hash,
    ) -> Result<json::GetBlockHeaderResult> {
        self.call("getblockheader", &[into_json(hash)?, true.into()])
    }

    fn get_mining_info(&self) -> Result<json::GetMiningInfoResult> {
        self.call("getmininginfo", &[])
    }

    /// Returns a data structure containing various state info regarding
    /// blockchain processing.
    fn get_blockchain_info(&self) -> Result<json::GetBlockchainInfoResult> {
        self.call("getblockchaininfo", &[])
    }

    /// Returns the numbers of block in the longest chain.
    fn get_block_count(&self) -> Result<u64> {
        self.call("getblockcount", &[])
    }

    /// Returns the hash of the best (tip) block in the longest blockchain.
    fn get_best_block_hash(&self) -> Result<sha256d::Hash> {
        self.call("getbestblockhash", &[])
    }

    /// Get block hash at a given height
    fn get_block_hash(&self, height: u64) -> Result<sha256d::Hash> {
        self.call("getblockhash", &[height.into()])
    }

    fn get_raw_transaction(
        &self,
        txid: &sha256d::Hash,
        block_hash: Option<&sha256d::Hash>,
    ) -> Result<Transaction> {
        let mut args = [into_json(txid)?, into_json(false)?, opt_into_json(block_hash)?];
        let hex: String = self.call("getrawtransaction", handle_defaults(&mut args, &[null()]))?;
        let bytes = hex::decode(hex)?;
        Ok(bitcoin::consensus::encode::deserialize(&bytes)?)
    }

    fn get_raw_transaction_hex(
        &self,
        txid: &sha256d::Hash,
        block_hash: Option<&sha256d::Hash>,
    ) -> Result<String> {
        let mut args = [into_json(txid)?, into_json(false)?, opt_into_json(block_hash)?];
        self.call("getrawtransaction", handle_defaults(&mut args, &[null()]))
    }

    fn get_raw_transaction_verbose(
        &self,
        txid: &sha256d::Hash,
        block_hash: Option<&sha256d::Hash>,
    ) -> Result<json::GetRawTransactionResult> {
        let mut args = [into_json(txid)?, into_json(true)?, opt_into_json(block_hash)?];
        self.call("getrawtransaction", handle_defaults(&mut args, &[null()]))
    }

    fn get_received_by_address(
        &self,
        address: &Address,
        minconf: Option<u32>,
    ) -> Result<Amount> {
        let mut args = [into_json(address)?, opt_into_json(minconf)?];
        self.call("getreceivedbyaddress", handle_defaults(&mut args, &[null()]))
    }

    fn get_transaction(
        &self,
        txid: &sha256d::Hash,
        include_watchonly: Option<bool>,
    ) -> Result<json::GetTransactionResult> {
        let mut args = [into_json(txid)?, opt_into_json(include_watchonly)?];
        self.call("getrawtransaction", handle_defaults(&mut args, &[null()]))
    }

    fn get_tx_out(
        &self,
        txid: &sha256d::Hash,
        vout: u32,
        include_mempool: Option<bool>,
    ) -> Result<Option<json::GetTxOutResult>> {
        let mut args = [into_json(txid)?, into_json(vout)?, opt_into_json(include_mempool)?];
        self.call("gettxout", handle_defaults(&mut args, &[null()]))
    }

    fn import_priv_key(
        &self,
        privkey: &str,
        label: Option<&str>,
        rescan: Option<bool>,
    ) -> Result<()> {
        let mut args = [into_json(privkey)?, into_json(label)?, opt_into_json(rescan)?];
        self.call("importprivkey", handle_defaults(&mut args, &[into_json("")?, null()]))
    }

    fn key_pool_refill(&self, new_size: Option<usize>) -> Result<()> {
        let mut args = [opt_into_json(new_size)?];
        self.call("keypoolrefill", handle_defaults(&mut args, &[null()]))
    }

    fn list_unspent(
        &self,
        minconf: Option<usize>,
        maxconf: Option<usize>,
        addresses: Option<Vec<&Address>>,
        include_unsafe: Option<bool>,
        query_options: Option<HashMap<&str, &str>>,
    ) -> Result<Vec<json::ListUnspentResult>> {
        let mut args = [
            opt_into_json(minconf)?,
            opt_into_json(maxconf)?,
            opt_into_json(addresses)?,
            opt_into_json(include_unsafe)?,
            opt_into_json(query_options)?,
        ];
        let defaults = [
            into_json(0)?,
            into_json(9999999)?,
            into_json::<&[Address]>(&[])?,
            into_json(true)?,
            null(),
        ];
        self.call("listunspent", handle_defaults(&mut args, &defaults))
    }

    fn create_raw_transaction_hex(
        &self,
        utxos: &[json::CreateRawTransactionInput],
        outs: Option<&HashMap<String, f64>>,
        outs_assets: Option<&HashMap<String, String>>,
        locktime: Option<i64>
    ) -> Result<String> {
        let mut args = [
            into_json(utxos)?,
            opt_into_json(outs)?,
            opt_into_json(locktime)?,
            opt_into_json(outs_assets)?,
        ];
        let defaults =
            [into_json::<&[json::CreateRawTransactionInput]>(&[])?, into_json(0i64)?, null()];
        self.call("createrawtransaction", handle_defaults(&mut args, &defaults))
    }

    fn create_raw_transaction(
        &self,
        utxos: &[json::CreateRawTransactionInput],
        outs: Option<&HashMap<String, f64>>,
        outs_assets: Option<&HashMap<String, String>>,
        locktime: Option<i64>,
    ) -> Result<Transaction> {
        let hex: String = self.create_raw_transaction_hex(utxos, outs, outs_assets, locktime)?;
        let bytes = hex::decode(hex)?;
        Ok(bitcoin::consensus::encode::deserialize(&bytes)?)
    }

    fn sign_raw_transaction(
        &self,
        tx: json::HexBytes,
        utxos: Option<&[json::SignRawTransactionInput]>,
        private_keys: Option<&[&str]>,
        sighash_type: Option<json::SigHashType>,
    ) -> Result<json::SignRawTransactionResult> {
        let mut args = [
            into_json(tx)?,
            opt_into_json(utxos)?,
            opt_into_json(private_keys)?,
            opt_into_json(sighash_type)?,
        ];
        let defaults = [
            into_json::<&[json::SignRawTransactionInput]>(&[])?,
            into_json::<&[&str]>(&[])?,
            null(),
        ];
        self.call("signrawtransaction", handle_defaults(&mut args, &defaults))
    }

    fn sign_raw_transaction_with_key(
        &self,
        tx: json::HexBytes,
        privkeys: &[&str],
        prevtxs: Option<&[json::SignRawTransactionInput]>,
        sighash_type: Option<json::SigHashType>,
    ) -> Result<json::SignRawTransactionResult> {
        let mut args = [
            into_json(tx)?,
            into_json(privkeys)?,
            opt_into_json(prevtxs)?,
            opt_into_json(sighash_type)?,
        ];
        let defaults = [
            into_json::<&[json::SignRawTransactionInput]>(&[])?,
            null(),
        ];
        self.call("signrawtransactionwithkey", handle_defaults(&mut args, &defaults))
    }

    fn test_mempool_accept(
        &self,
        rawtxs: &[&str],
    ) -> Result<Vec<json::TestMempoolAccept>> {
        self.call("testmempoolaccept", &[into_json(rawtxs)?])
    }

    fn stop(&self) -> Result<()> {
        self.call("stop", &[])
    }

    fn sign_raw_transaction_with_wallet(
        &self,
        tx: json::HexBytes,
        utxos: Option<&[json::SignRawTransactionInput]>,
        sighash_type: Option<json::SigHashType>,
    ) -> Result<json::SignRawTransactionResult> {
        let mut args = [into_json(tx)?, opt_into_json(utxos)?, opt_into_json(sighash_type)?];
        let defaults = [into_json::<&[json::SignRawTransactionInput]>(&[])?, null()];
        self.call("signrawtransactionwithwallet", handle_defaults(&mut args, &defaults))
    }

    fn verify_message(
        &self,
        address: &Address,
        signature: &Signature,
        message: &str,
    ) -> Result<bool> {
        let args = [into_json(address)?, into_json(signature)?, into_json(message)?];
        self.call("verifymessage", &args)
    }

    /// Generate new address under own control
    ///
    /// If 'account' is specified (DEPRECATED), it is added to the address book
    /// so payments received with the address will be credited to 'account'.
    fn get_new_address(
        &self,
        account: Option<&str>,
        address_type: Option<json::AddressType>
    ) -> Result<String> {
        self.call("getnewaddress", &[opt_into_json(account)?, opt_into_json(address_type)?])
    }

    /// Mine `block_num` blocks and pay coinbase to `address`
    ///
    /// Returns hashes of the generated blocks
    fn generate_to_address(
        &self,
        block_num: u64,
        address: &str,
    ) -> Result<Vec<sha256d::Hash>> {
        self.call("generatetoaddress", &[block_num.into(), address.into()])
    }

    /// Mine up to block_num blocks immediately (before the RPC call returns)
    /// to an address in the wallet.
    fn generate(
        &self,
        block_num: u64,
        maxtries: Option<u64>,
    ) -> Result<Vec<sha256d::Hash>> {
        self.call("generate", &[block_num.into(), opt_into_json(maxtries)?])
    }

    /// Mark a block as invalid by `block_hash`
    fn invalidate_block(&self, block_hash: &sha256d::Hash) -> Result<()> {
        self.call("invalidateblock", &[into_json(block_hash)?])
    }

    fn send_to_address(
        &self,
        addr: &str,
        amount: f64,
        comment: Option<&str>,
        comment_to: Option<&str>,
        substract_fee: Option<bool>,
<<<<<<< HEAD
    ) -> Result<sha256d::Hash> {
=======
        assetlabel: Option<&str>,
    ) -> Result<Sha256dHash> {
>>>>>>> ea13942d
        let mut args = [
            into_json(addr)?,
            into_json(amount)?,
            opt_into_json(comment)?,
            opt_into_json(comment_to)?,
            opt_into_json(substract_fee)?,
            opt_into_json(assetlabel)?
        ];
        self.call("sendtoaddress", handle_defaults(&mut args, &["".into(), "".into(), null()]))
    }
    /// Returns data about each connected network node as an array of
    /// [`PeerInfo`][]
    ///
    /// [`PeerInfo`]: net/struct.PeerInfo.html
    fn get_peer_info(&self) -> Result<Vec<json::GetPeerInfoResult>> {
        self.call("getpeerinfo", &[])
    }

    /// Requests that a ping be sent to all other nodes, to measure ping
    /// time.
    ///
    /// Results provided in `getpeerinfo`, `pingtime` and `pingwait` fields
    /// are decimal seconds.
    ///
    /// Ping command is handled in queue with all other commands, so it
    /// measures processing backlog, not just network ping.
    fn ping(&self) -> Result<()> {
        self.call("ping", &[])
    }

    fn send_raw_transaction(&self, tx: &str) -> Result<String> {
        self.call("sendrawtransaction", &[into_json(tx)?])
    }

    fn estimate_smartfee<E>(
        &self,
        conf_target: u16,
        estimate_mode: Option<json::EstimateMode>,
    ) -> Result<json::EstimateSmartFeeResult> {
        let mut args = [into_json(conf_target)?, opt_into_json(estimate_mode)?];
        self.call("estimatesmartfee", handle_defaults(&mut args, &[null()]))
    }

    /// Waits for a specific new block and returns useful info about it.
    /// Returns the current block on timeout or exit.
    ///
    /// # Arguments
    ///
    /// 1. `timeout`: Time in milliseconds to wait for a response. 0
    /// indicates no timeout.
    fn wait_for_new_block(&self, timeout: u64) -> Result<json::BlockRef> {
        self.call("waitfornewblock", &[into_json(timeout)?])
    }

    /// Waits for a specific new block and returns useful info about it.
    /// Returns the current block on timeout or exit.
    ///
    /// # Arguments
    ///
    /// 1. `blockhash`: Block hash to wait for.
    /// 2. `timeout`: Time in milliseconds to wait for a response. 0
    /// indicates no timeout.
    fn wait_for_block(
        &self,
        blockhash: &sha256d::Hash,
        timeout: u64,
    ) -> Result<json::BlockRef> {
        let args = [into_json(blockhash)?, into_json(timeout)?];
        self.call("waitforblock", &args)
    }
}

/// Client implements a JSON-RPC client for the Ocean daemon or compatible APIs.
pub struct Client {
    client: jsonrpc::client::Client,
}

impl Client {
    /// Creates a client to a oceand JSON-RPC server.
    pub fn new(url: String, user: Option<String>, pass: Option<String>) -> Self {
        debug_assert!(pass.is_none() || user.is_some());

        Client {
            client: jsonrpc::client::Client::new(url, user, pass),
        }
    }

    /// Create a new Client.
    pub fn from_jsonrpc(client: jsonrpc::client::Client) -> Client {
        Client {
            client: client,
        }
    }
}

impl RpcApi for Client {
    /// Call an `cmd` rpc with given `args` list
    fn call<T: for<'a> serde::de::Deserialize<'a>>(
        &self,
        cmd: &str,
        args: &[serde_json::Value],
    ) -> Result<T> {
        // Get rid of to_owned after
        // https://github.com/apoelstra/rust-jsonrpc/pull/19
        // lands
        let req = self.client.build_request(cmd.to_owned(), args.to_owned());
        if log_enabled!(Trace) {
            trace!("JSON-RPC request: {}", serde_json::to_string(&req).unwrap());
        }

        let resp = self.client.send_request(&req).map_err(Error::from);
        if log_enabled!(Trace) && resp.is_ok() {
            let resp = resp.as_ref().unwrap();
            trace!("JSON-RPC response: {}", serde_json::to_string(resp).unwrap());
        }
        Ok(resp?.into_result()?)
    }
}

#[cfg(tests)]
mod tests {
    use super::*;
    use serde_json;

    #[test]
    fn test_handle_defaults() -> Result<()> {
        {
            let mut args = [into_json(0)?, null(), null()];
            let defaults = [into_json(1)?, into_json(2)?];
            let res = [into_json(0)?];
            assert_eq!(handle_defaults(&mut args, &defaults), &res);
        }
        {
            let mut args = [into_json(0)?, into_json(1)?, null()];
            let defaults = [into_json(2)?];
            let res = [into_json(0)?, into_json(1)?];
            assert_eq!(handle_defaults(&mut args, &defaults), &res);
        }
        {
            let mut args = [into_json(0)?, null(), into_json(5)?];
            let defaults = [into_json(2)?, into_json(3)?];
            let res = [into_json(0)?, into_json(2)?, into_json(5)?];
            assert_eq!(handle_defaults(&mut args, &defaults), &res);
        }
        {
            let mut args = [into_json(0)?, null(), into_json(5)?, null()];
            let defaults = [into_json(2)?, into_json(3)?, into_json(4)?];
            let res = [into_json(0)?, into_json(2)?, into_json(5)?];
            assert_eq!(handle_defaults(&mut args, &defaults), &res);
        }
        {
            let mut args = [null(), null()];
            let defaults = [into_json(2)?, into_json(3)?];
            let res: [serde_json::Value; 0] = [];
            assert_eq!(handle_defaults(&mut args, &defaults), &res);
        }
        {
            let mut args = [null(), into_json(1)?];
            let defaults = [];
            let res = [null(), into_json(1)?];
            assert_eq!(handle_defaults(&mut args, &defaults), &res);
        }
        {
            let mut args = [];
            let defaults = [];
            let res: [serde_json::Value; 0] = [];
            assert_eq!(handle_defaults(&mut args, &defaults), &res);
        }
        {
            let mut args = [into_json(0)?];
            let defaults = [into_json(2)?];
            let res = [into_json(0)?];
            assert_eq!(handle_defaults(&mut args, &defaults), &res);
        }
        Ok(())
    }
}<|MERGE_RESOLUTION|>--- conflicted
+++ resolved
@@ -16,14 +16,9 @@
 use serde;
 use serde_json;
 
-<<<<<<< HEAD
 use bitcoin_hashes::sha256d;
-use bitcoin::{Address, Block, BlockHeader, Transaction};
-=======
-use bitcoin::util::hash::Sha256dHash;
 use bitcoin::{Address};
 use rust_ocean::{Block, BlockHeader, Transaction};
->>>>>>> ea13942d
 use bitcoin_amount::Amount;
 use log::Level::Trace;
 use num_bigint::BigUint;
@@ -469,12 +464,8 @@
         comment: Option<&str>,
         comment_to: Option<&str>,
         substract_fee: Option<bool>,
-<<<<<<< HEAD
+        assetlabel: Option<&str>,
     ) -> Result<sha256d::Hash> {
-=======
-        assetlabel: Option<&str>,
-    ) -> Result<Sha256dHash> {
->>>>>>> ea13942d
         let mut args = [
             into_json(addr)?,
             into_json(amount)?,
