--- conflicted
+++ resolved
@@ -162,17 +162,10 @@
     pub locktime: u32,
     pub vin: Vec<GetRawTransactionResultVin>,
     pub vout: Vec<GetRawTransactionResultVout>,
-<<<<<<< HEAD
-    pub blockhash: sha256d::Hash,
-    pub confirmations: usize,
-    pub time: usize,
-    pub blocktime: usize,
-=======
-    pub blockhash: Option<Sha256dHash>,
+    pub blockhash: Option<sha256d::Hash>,
     pub confirmations: Option<usize>,
     pub time: Option<usize>,
     pub blocktime: Option<usize>,
->>>>>>> ea13942d
 }
 
 /// Enum to represent the BIP125 replacable status for a transaction.
