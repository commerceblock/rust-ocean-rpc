// To the extent possible under law, the author(s) have dedicated all
// copyright and related and neighboring rights to this software to
// the public domain worldwide. This software is distributed without
// any warranty.
//
// You should have received a copy of the CC0 Public Domain Dedication
// along with this software.
// If not, see <http://creativecommons.org/publicdomain/zero/1.0/>.
//

//! # Rust Client for Ocean API
//!
//! This is a client library for the Ocean JSON-RPC API.
//!

#![crate_name = "ocean_rpc"]
#![crate_type = "rlib"]

#[macro_use]
extern crate log;
extern crate bitcoin;
extern crate hex;
extern crate jsonrpc;
extern crate num_bigint;
<<<<<<< HEAD
extern crate rust_ocean;
extern crate secp256k1;
extern crate serde;
extern crate serde_json;

pub extern crate ocean_rpc_json;
pub use ocean_rpc_json as json;
pub use ocean_rpc_json::getters::*;
=======
#[allow(unused)]
#[macro_use] // `macro_use` is needed for v1.24.0 compilation.
extern crate serde;
extern crate serde_json;

pub extern crate bitcoincore_rpc_json;
pub use bitcoincore_rpc_json as json;
>>>>>>> 83e10143

mod client;
mod error;
mod queryable;

pub use client::*;
pub use error::Error;
pub use queryable::*;<|MERGE_RESOLUTION|>--- conflicted
+++ resolved
@@ -22,24 +22,14 @@
 extern crate hex;
 extern crate jsonrpc;
 extern crate num_bigint;
-<<<<<<< HEAD
 extern crate rust_ocean;
-extern crate secp256k1;
+#[allow(unused)]
+#[macro_use] // `macro_use` is needed for v1.24.0 compilation.
 extern crate serde;
 extern crate serde_json;
 
 pub extern crate ocean_rpc_json;
 pub use ocean_rpc_json as json;
-pub use ocean_rpc_json::getters::*;
-=======
-#[allow(unused)]
-#[macro_use] // `macro_use` is needed for v1.24.0 compilation.
-extern crate serde;
-extern crate serde_json;
-
-pub extern crate bitcoincore_rpc_json;
-pub use bitcoincore_rpc_json as json;
->>>>>>> 83e10143
 
 mod client;
 mod error;
