// To the extent possible under law, the author(s) have dedicated all
// copyright and related and neighboring rights to this software to
// the public domain worldwide. This software is distributed without
// any warranty.
//
// You should have received a copy of the CC0 Public Domain Dedication
// along with this software.
// If not, see <http://creativecommons.org/publicdomain/zero/1.0/>.
//

use std::collections::HashMap;
use std::fs::File;
use std::iter::FromIterator;
use std::path::PathBuf;
use std::{fmt, result};

use bitcoin;
use hex;
use jsonrpc;
use serde;
use serde_json;

<<<<<<< HEAD
use bitcoin::Address;
use bitcoin_amount::Amount;
use bitcoin_hashes::sha256d;
use log::Level::Trace;
use num_bigint::BigUint;
use rust_ocean::{Block, BlockHeader, Transaction};
use secp256k1::Signature;
use std::collections::HashMap;
=======
use bitcoin::hashes::sha256d;
use bitcoin::secp256k1::{self, SecretKey, Signature};
use bitcoin::{Address, Amount, Block, BlockHeader, OutPoint, PrivateKey, PublicKey, Transaction};
use log::Level::Debug;
use num_bigint::BigUint;
use serde::{Deserialize, Serialize};
>>>>>>> 83e10143

use error::*;
use json;
use queryable;

/// Crate-specific Result type, shorthand for `std::result::Result` with our
/// crate-specific Error type;
pub type Result<T> = result::Result<T, Error>;

#[derive(Clone, Debug, Serialize, Deserialize)]
struct JsonOutPoint {
    pub txid: sha256d::Hash,
    pub vout: u32,
}

impl From<OutPoint> for JsonOutPoint {
    fn from(o: OutPoint) -> JsonOutPoint {
        JsonOutPoint {
            txid: o.txid,
            vout: o.vout,
        }
    }
}

impl Into<OutPoint> for JsonOutPoint {
    fn into(self) -> OutPoint {
        OutPoint {
            txid: self.txid,
            vout: self.vout,
        }
    }
}

/// Shorthand for converting a variable into a serde_json::Value.
fn into_json<T>(val: T) -> Result<serde_json::Value>
where
    T: serde::ser::Serialize,
{
    Ok(serde_json::to_value(val)?)
}

/// Shorthand for converting an Option into an Option<serde_json::Value>.
fn opt_into_json<T>(opt: Option<T>) -> Result<serde_json::Value>
where
    T: serde::ser::Serialize,
{
    match opt {
        Some(val) => Ok(into_json(val)?),
        None => Ok(serde_json::Value::Null),
    }
}

/// Shorthand for `serde_json::Value::Null`.
fn null() -> serde_json::Value {
    serde_json::Value::Null
}

/// Shorthand for an empty serde_json::Value array.
fn empty_arr() -> serde_json::Value {
    serde_json::Value::Array(vec![])
}

/// Shorthand for an empty serde_json object.
fn empty_obj() -> serde_json::Value {
    serde_json::Value::Object(Default::default())
}

/// Handle default values in the argument list
///
/// Substitute `Value::Null`s with corresponding values from `defaults` table,
/// except when they are trailing, in which case just skip them altogether
/// in returned list.
///
/// Note, that `defaults` corresponds to the last elements of `args`.
///
/// ```norust
/// arg1 arg2 arg3 arg4
///           def1 def2
/// ```
///
/// Elements of `args` without corresponding `defaults` value, won't
/// be substituted, because they are required.
fn handle_defaults<'a, 'b>(
    args: &'a mut [serde_json::Value],
    defaults: &'b [serde_json::Value],
) -> &'a [serde_json::Value] {
    assert!(args.len() >= defaults.len());

    // Pass over the optional arguments in backwards order, filling in defaults after the first
    // non-null optional argument has been observed.
    let mut first_non_null_optional_idx = None;
    for i in 0..defaults.len() {
        let args_i = args.len() - 1 - i;
        let defaults_i = defaults.len() - 1 - i;
        if args[args_i] == serde_json::Value::Null {
            if first_non_null_optional_idx.is_some() {
                if defaults[defaults_i] == serde_json::Value::Null {
                    panic!("Missing `default` for argument idx {}", args_i);
                }
                args[args_i] = defaults[defaults_i].clone();
            }
        } else if first_non_null_optional_idx.is_none() {
            first_non_null_optional_idx = Some(args_i);
        }
    }

    let required_num = args.len() - defaults.len();

    if let Some(i) = first_non_null_optional_idx {
        &args[..i + 1]
    } else {
        &args[..required_num]
    }
}

/// Convert a possible-null result into an Option.
fn opt_result<T: for<'a> serde::de::Deserialize<'a>>(
    result: serde_json::Value,
) -> Result<Option<T>> {
    if result == serde_json::Value::Null {
        Ok(None)
    } else {
        Ok(serde_json::from_value(result)?)
    }
}

/// Used to pass raw txs into the API.
pub trait RawTx: Sized + Clone {
    fn raw_hex(self) -> String;
}

impl<'a> RawTx for &'a Transaction {
    fn raw_hex(self) -> String {
        hex::encode(bitcoin::consensus::encode::serialize(self))
    }
}

impl<'a> RawTx for &'a [u8] {
    fn raw_hex(self) -> String {
        hex::encode(self)
    }
}

impl<'a> RawTx for &'a Vec<u8> {
    fn raw_hex(self) -> String {
        hex::encode(self)
    }
}

impl<'a> RawTx for &'a str {
    fn raw_hex(self) -> String {
        self.to_owned()
    }
}

impl RawTx for String {
    fn raw_hex(self) -> String {
        self
    }
}

/// The different authentication methods for the client.
#[derive(Clone, Debug, Hash, Eq, PartialEq, Ord, PartialOrd)]
pub enum Auth {
    None,
    UserPass(String, String),
    CookieFile(PathBuf),
}

impl Auth {
    /// Convert into the arguments that jsonrpc::Client needs.
    fn get_user_pass(self) -> Result<(Option<String>, Option<String>)> {
        use std::io::Read;
        match self {
            Auth::None => Ok((None, None)),
            Auth::UserPass(u, p) => Ok((Some(u), Some(p))),
            Auth::CookieFile(path) => {
                let mut file = File::open(path)?;
                let mut contents = String::new();
                file.read_to_string(&mut contents)?;
                let mut split = contents.splitn(2, ":");
                Ok((
                    Some(split.next().ok_or(Error::InvalidCookieFile)?.into()),
                    Some(split.next().ok_or(Error::InvalidCookieFile)?.into()),
                ))
            }
        }
    }
}

pub trait RpcApi: Sized {
    /// Call a `cmd` rpc with given `args` list
    fn call<T: for<'a> serde::de::Deserialize<'a>>(
        &self,
        cmd: &str,
        args: &[serde_json::Value],
    ) -> Result<T>;

    /// Query an object implementing `Querable` type
    fn get_by_id<T: queryable::Queryable<Self>>(
        &self,
        id: &<T as queryable::Queryable<Self>>::Id,
    ) -> Result<T> {
        T::query(&self, &id)
    }

    fn add_multisig_address(
        &self,
        nrequired: usize,
        keys: &[json::PubKeyOrAddress],
        label: Option<&str>,
        address_type: Option<json::AddressType>,
    ) -> Result<json::AddMultiSigAddressResult> {
        let mut args = [
            into_json(nrequired)?,
            into_json(keys)?,
            opt_into_json(label)?,
            opt_into_json(address_type)?,
        ];
        self.call("addmultisigaddress", handle_defaults(&mut args, &[into_json("")?, null()]))
    }

    fn load_wallet(&self, wallet: &str) -> Result<json::LoadWalletResult> {
        self.call("loadwallet", &[wallet.into()])
    }

    fn unload_wallet(&self, wallet: Option<&str>) -> Result<()> {
        let mut args = [opt_into_json(wallet)?];
        self.call("unloadwallet", handle_defaults(&mut args, &[null()]))
    }

    fn create_wallet(
        &self,
        wallet: &str,
        disable_private_keys: Option<bool>,
    ) -> Result<json::LoadWalletResult> {
        let mut args = [wallet.into(), opt_into_json(disable_private_keys)?];
        self.call("createwallet", handle_defaults(&mut args, &[null()]))
    }

    fn backup_wallet(&self, destination: Option<&str>) -> Result<()> {
        let mut args = [opt_into_json(destination)?];
        self.call("backupwallet", handle_defaults(&mut args, &[null()]))
    }

    // TODO(dpc): should we convert? Or maybe we should have two methods?
    //            just like with `getrawtransaction` it is sometimes useful
    //            to just get the string dump, without converting it into
    //            `bitcoin` type; Maybe we should made it `Queryable` by
    //            `Address`!
    fn dump_priv_key(&self, address: &Address) -> Result<SecretKey> {
        let hex: String = self.call("dumpprivkey", &[address.to_string().into()])?;
        let bytes = hex::decode(hex)?;
        Ok(secp256k1::SecretKey::from_slice(&bytes)?)
    }

    fn encrypt_wallet(&self, passphrase: &str) -> Result<()> {
        self.call("encryptwallet", &[into_json(passphrase)?])
    }

    //TODO(stevenroose) verify if return type works
    fn get_difficulty(&self) -> Result<BigUint> {
        self.call("getdifficulty", &[])
    }

    fn get_connection_count(&self) -> Result<usize> {
        self.call("getconnectioncount", &[])
    }

    fn get_block(&self, hash: &sha256d::Hash) -> Result<Block> {
        let hex: String = self.call("getblock", &[into_json(hash)?, 0.into()])?;
        let bytes = hex::decode(hex)?;
        Ok(bitcoin::consensus::encode::deserialize(&bytes)?)
    }

    fn get_block_hex(&self, hash: &sha256d::Hash) -> Result<String> {
        self.call("getblock", &[into_json(hash)?, 0.into()])
    }

    fn get_block_info(&self, hash: &sha256d::Hash) -> Result<json::GetBlockResult> {
        self.call("getblock", &[into_json(hash)?, 1.into()])
    }
    //TODO(stevenroose) add getblock_txs

    fn get_block_header_raw(&self, hash: &sha256d::Hash) -> Result<BlockHeader> {
        let hex: String = self.call("getblockheader", &[into_json(hash)?, false.into()])?;
        let bytes = hex::decode(hex)?;
        Ok(bitcoin::consensus::encode::deserialize(&bytes)?)
    }

    fn get_block_header_verbose(&self, hash: &sha256d::Hash) -> Result<json::GetBlockHeaderResult> {
        self.call("getblockheader", &[into_json(hash)?, true.into()])
    }

    fn get_mining_info(&self) -> Result<json::GetMiningInfoResult> {
        self.call("getmininginfo", &[])
    }

    /// Returns a data structure containing various state info regarding
    /// blockchain processing.
    fn get_blockchain_info(&self) -> Result<json::GetBlockchainInfoResult> {
        self.call("getblockchaininfo", &[])
    }

    /// Returns the numbers of block in the longest chain.
    fn get_block_count(&self) -> Result<u64> {
        self.call("getblockcount", &[])
    }

    /// Returns the hash of the best (tip) block in the longest blockchain.
    fn get_best_block_hash(&self) -> Result<sha256d::Hash> {
        self.call("getbestblockhash", &[])
    }

    /// Get block hash at a given height
    fn get_block_hash(&self, height: u64) -> Result<sha256d::Hash> {
        self.call("getblockhash", &[height.into()])
    }

    fn get_raw_transaction(
        &self,
        txid: &sha256d::Hash,
        block_hash: Option<&sha256d::Hash>,
    ) -> Result<Transaction> {
        let mut args = [into_json(txid)?, into_json(false)?, opt_into_json(block_hash)?];
        let hex: String = self.call("getrawtransaction", handle_defaults(&mut args, &[null()]))?;
        let bytes = hex::decode(hex)?;
        Ok(bitcoin::consensus::encode::deserialize(&bytes)?)
    }

    fn get_raw_transaction_hex(
        &self,
        txid: &sha256d::Hash,
        block_hash: Option<&sha256d::Hash>,
    ) -> Result<String> {
        let mut args = [into_json(txid)?, into_json(false)?, opt_into_json(block_hash)?];
        self.call("getrawtransaction", handle_defaults(&mut args, &[null()]))
    }

    fn get_raw_transaction_verbose(
        &self,
        txid: &sha256d::Hash,
        block_hash: Option<&sha256d::Hash>,
    ) -> Result<json::GetRawTransactionResult> {
        let mut args = [into_json(txid)?, into_json(true)?, opt_into_json(block_hash)?];
        self.call("getrawtransaction", handle_defaults(&mut args, &[null()]))
    }

<<<<<<< HEAD
    fn get_received_by_address(&self, address: &Address, minconf: Option<u32>) -> Result<Amount> {
        let mut args = [into_json(address)?, opt_into_json(minconf)?];
        self.call("getreceivedbyaddress", handle_defaults(&mut args, &[null()]))
=======
    fn get_block_filter(&self, block_hash: &sha256d::Hash) -> Result<json::GetBlockFilterResult> {
        self.call("getblockfilter", &[into_json(block_hash)?])
    }

    fn get_balance(
        &self,
        minconf: Option<usize>,
        include_watchonly: Option<bool>,
    ) -> Result<Amount> {
        let mut args = ["*".into(), opt_into_json(minconf)?, opt_into_json(include_watchonly)?];
        Ok(Amount::from_btc(
            self.call("getbalance", handle_defaults(&mut args, &[false.into(), null()]))?,
        )?)
    }

    fn get_received_by_address(&self, address: &Address, minconf: Option<u32>) -> Result<Amount> {
        let mut args = [address.to_string().into(), opt_into_json(minconf)?];
        Ok(Amount::from_btc(
            self.call("getreceivedbyaddress", handle_defaults(&mut args, &[null()]))?,
        )?)
>>>>>>> 83e10143
    }

    fn get_transaction(
        &self,
        txid: &sha256d::Hash,
        include_watchonly: Option<bool>,
    ) -> Result<json::GetTransactionResult> {
        let mut args = [into_json(txid)?, opt_into_json(include_watchonly)?];
        self.call("gettransaction", handle_defaults(&mut args, &[null()]))
    }

    fn list_transactions(
        &self,
        label: Option<&str>,
        count: Option<usize>,
        skip: Option<usize>,
        include_watchonly: Option<bool>,
    ) -> Result<Vec<json::ListTransactionResult>> {
        let mut args = [
            label.unwrap_or("*").into(),
            opt_into_json(count)?,
            opt_into_json(skip)?,
            opt_into_json(include_watchonly)?,
        ];
        self.call("listtransactions", handle_defaults(&mut args, &[10.into(), 0.into(), null()]))
    }

    fn get_tx_out(
        &self,
        txid: &sha256d::Hash,
        vout: u32,
        include_mempool: Option<bool>,
    ) -> Result<Option<json::GetTxOutResult>> {
        let mut args = [into_json(txid)?, into_json(vout)?, opt_into_json(include_mempool)?];
        opt_result(self.call("gettxout", handle_defaults(&mut args, &[null()]))?)
    }

    fn get_tx_out_proof(
        &self,
        txids: &[sha256d::Hash],
        block_hash: Option<&sha256d::Hash>,
    ) -> Result<Vec<u8>> {
        let mut args = [into_json(txids)?, opt_into_json(block_hash)?];
        let hex: String = self.call("gettxoutproof", handle_defaults(&mut args, &[null()]))?;
        Ok(hex::decode(&hex)?)
    }

    fn import_public_key(
        &self,
        pubkey: &PublicKey,
        label: Option<&str>,
        rescan: Option<bool>,
    ) -> Result<()> {
        let mut args = [pubkey.to_string().into(), opt_into_json(label)?, opt_into_json(rescan)?];
        self.call("importpubkey", handle_defaults(&mut args, &[into_json("")?, null()]))
    }

    fn import_priv_key(
        &self,
        privkey: &SecretKey,
        label: Option<&str>,
        rescan: Option<bool>,
    ) -> Result<()> {
        let mut args = [privkey.to_string().into(), opt_into_json(label)?, opt_into_json(rescan)?];
        self.call("importprivkey", handle_defaults(&mut args, &[into_json("")?, null()]))
    }

    fn import_address(
        &self,
        address: &Address,
        label: Option<&str>,
        rescan: Option<bool>,
        p2sh: Option<bool>,
    ) -> Result<()> {
        let mut args = [
            address.to_string().into(),
            opt_into_json(label)?,
            opt_into_json(rescan)?,
            opt_into_json(p2sh)?,
        ];
        self.call(
            "importaddress",
            handle_defaults(&mut args, &[into_json("")?, true.into(), null()]),
        )
    }

    fn import_multi(
        &self,
        requests: &[json::ImportMultiRequest],
        options: Option<&json::ImportMultiOptions>,
    ) -> Result<Vec<json::ImportMultiResult>> {
        let mut json_requests = Vec::with_capacity(requests.len());
        for req in requests {
            json_requests.push(serde_json::to_value(req)?);
        }
        let mut args = [json_requests.into(), opt_into_json(options)?];
        self.call("importmulti", handle_defaults(&mut args, &[null()]))
    }

    fn set_label(&self, address: &Address, label: &str) -> Result<()> {
        self.call("setlabel", &[address.to_string().into(), label.into()])
    }

    fn key_pool_refill(&self, new_size: Option<usize>) -> Result<()> {
        let mut args = [opt_into_json(new_size)?];
        self.call("keypoolrefill", handle_defaults(&mut args, &[null()]))
    }

    fn list_unspent(
        &self,
        minconf: Option<usize>,
        maxconf: Option<usize>,
        addresses: Option<&[Address]>,
        include_unsafe: Option<bool>,
<<<<<<< HEAD
        asset: Option<&str>,
    ) -> Result<Vec<json::ListUnspentResult>> {
=======
        query_options: Option<json::ListUnspentQueryOptions>,
    ) -> Result<Vec<json::ListUnspentResultEntry>> {
>>>>>>> 83e10143
        let mut args = [
            opt_into_json(minconf)?,
            opt_into_json(maxconf)?,
            opt_into_json(addresses)?,
            opt_into_json(include_unsafe)?,
            opt_into_json(asset)?,
        ];
        let defaults = [into_json(0)?, into_json(9999999)?, empty_arr(), into_json(true)?, null()];
        self.call("listunspent", handle_defaults(&mut args, &defaults))
    }

    /// To unlock, use [unlock_unspent].
    fn lock_unspent(&self, outputs: &[OutPoint]) -> Result<bool> {
        let outputs: Vec<_> = outputs
            .into_iter()
            .map(|o| serde_json::to_value(JsonOutPoint::from(*o)).unwrap())
            .collect();
        self.call("lockunspent", &[false.into(), outputs.into()])
    }

    fn unlock_unspent(&self, outputs: &[OutPoint]) -> Result<bool> {
        let outputs: Vec<_> = outputs
            .into_iter()
            .map(|o| serde_json::to_value(JsonOutPoint::from(*o)).unwrap())
            .collect();
        self.call("lockunspent", &[true.into(), outputs.into()])
    }

    fn list_received_by_address(
        &self,
        address_filter: Option<&Address>,
        minconf: Option<u32>,
        include_empty: Option<bool>,
        include_watchonly: Option<bool>,
    ) -> Result<Vec<json::ListReceivedByAddressResult>> {
        let mut args = [
            opt_into_json(minconf)?,
            opt_into_json(include_empty)?,
            opt_into_json(include_watchonly)?,
            opt_into_json(address_filter)?,
        ];
        let defaults = [1.into(), false.into(), false.into(), null()];
        self.call("listreceivedbyaddress", handle_defaults(&mut args, &defaults))
    }

    fn create_raw_transaction_hex(
        &self,
        utxos: &[json::CreateRawTransactionInput],
<<<<<<< HEAD
        outs: Option<&HashMap<String, f64>>,
        outs_assets: Option<&HashMap<String, String>>,
=======
        outs: &HashMap<String, Amount>,
>>>>>>> 83e10143
        locktime: Option<i64>,
    ) -> Result<String> {
        let outs_converted = serde_json::Map::from_iter(
            outs.iter().map(|(k, v)| (k.clone(), serde_json::Value::from(v.as_btc()))),
        );
        let mut args = [
            into_json(utxos)?,
            into_json(outs_converted)?,
            opt_into_json(locktime)?,
            opt_into_json(outs_assets)?,
        ];
        let defaults = [into_json(0i64)?, null()];
        self.call("createrawtransaction", handle_defaults(&mut args, &defaults))
    }

    fn create_raw_transaction(
        &self,
        utxos: &[json::CreateRawTransactionInput],
<<<<<<< HEAD
        outs: Option<&HashMap<String, f64>>,
        outs_assets: Option<&HashMap<String, String>>,
=======
        outs: &HashMap<String, Amount>,
>>>>>>> 83e10143
        locktime: Option<i64>,
    ) -> Result<Transaction> {
        let hex: String = self.create_raw_transaction_hex(utxos, outs, outs_assets, locktime)?;
        let bytes = hex::decode(hex)?;
        Ok(bitcoin::consensus::encode::deserialize(&bytes)?)
    }

    fn fund_raw_transaction<R: RawTx>(
        &self,
        tx: R,
        options: Option<&json::FundRawTransactionOptions>,
        is_witness: Option<bool>,
    ) -> Result<json::FundRawTransactionResult> {
        let mut args = [tx.raw_hex().into(), opt_into_json(options)?, opt_into_json(is_witness)?];
        let defaults = [empty_obj(), null()];
        self.call("fundrawtransaction", handle_defaults(&mut args, &defaults))
    }

    #[deprecated]
    fn sign_raw_transaction<R: RawTx>(
        &self,
        tx: R,
        utxos: Option<&[json::SignRawTransactionInput]>,
        private_keys: Option<&[PrivateKey]>,
        sighash_type: Option<json::SigHashType>,
    ) -> Result<json::SignRawTransactionResult> {
        let mut args = [
            tx.raw_hex().into(),
            opt_into_json(utxos)?,
            opt_into_json(private_keys)?,
            opt_into_json(sighash_type)?,
        ];
        let defaults = [empty_arr(), empty_arr(), null()];
        self.call("signrawtransaction", handle_defaults(&mut args, &defaults))
    }

    fn sign_raw_transaction_with_wallet<R: RawTx>(
        &self,
        tx: R,
        utxos: Option<&[json::SignRawTransactionInput]>,
        sighash_type: Option<json::SigHashType>,
    ) -> Result<json::SignRawTransactionResult> {
        let mut args = [tx.raw_hex().into(), opt_into_json(utxos)?, opt_into_json(sighash_type)?];
        let defaults = [empty_arr(), null()];
        self.call("signrawtransactionwithwallet", handle_defaults(&mut args, &defaults))
    }

    fn sign_raw_transaction_with_key<R: RawTx>(
        &self,
        tx: R,
        privkeys: &[PrivateKey],
        prevtxs: Option<&[json::SignRawTransactionInput]>,
        sighash_type: Option<json::SigHashType>,
    ) -> Result<json::SignRawTransactionResult> {
        let mut args = [
            tx.raw_hex().into(),
            into_json(privkeys)?,
            opt_into_json(prevtxs)?,
            opt_into_json(sighash_type)?,
        ];
<<<<<<< HEAD
        let defaults = [into_json::<&[json::SignRawTransactionInput]>(&[])?, null()];
        self.call("signrawtransactionwithkey", handle_defaults(&mut args, &defaults))
    }

    fn test_mempool_accept(&self, rawtxs: &[&str]) -> Result<Vec<json::TestMempoolAccept>> {
        self.call("testmempoolaccept", &[into_json(rawtxs)?])
=======
        let defaults = [empty_arr(), null()];
        self.call("signrawtransactionwithkey", handle_defaults(&mut args, &defaults))
    }

    fn test_mempool_accept<R: RawTx>(&self, rawtxs: &[R]) -> Result<Vec<json::TestMempoolAccept>> {
        let hexes: Vec<serde_json::Value> =
            rawtxs.to_vec().into_iter().map(|r| r.raw_hex().into()).collect();
        self.call("testmempoolaccept", &[hexes.into()])
>>>>>>> 83e10143
    }

    fn stop(&self) -> Result<()> {
        self.call("stop", &[])
    }

    fn verify_message(
        &self,
        address: &Address,
        signature: &Signature,
        message: &str,
    ) -> Result<bool> {
        let args = [address.to_string().into(), signature.to_string().into(), into_json(message)?];
        self.call("verifymessage", &args)
    }

    fn get_requests(
        &self,
        genesis_hash: Option<&sha256d::Hash>,
    ) -> Result<Vec<json::GetRequestsResult>> {
        self.call("getrequests", &[opt_into_json(genesis_hash)?])
    }

    fn get_request_bids(&self, txid: &sha256d::Hash) -> Result<Option<json::GetRequestBidsResult>> {
        self.call("getrequestbids", &[into_json(txid)?])
    }

    /// Generate new address under own control
    fn get_new_address(
        &self,
<<<<<<< HEAD
        account: Option<&str>,
        address_type: Option<json::AddressType>,
    ) -> Result<String> {
        self.call("getnewaddress", &[opt_into_json(account)?, opt_into_json(address_type)?])
=======
        label: Option<&str>,
        address_type: Option<json::AddressType>,
    ) -> Result<Address> {
        self.call("getnewaddress", &[opt_into_json(label)?, opt_into_json(address_type)?])
>>>>>>> 83e10143
    }

    /// Mine `block_num` blocks and pay coinbase to `address`
    ///
    /// Returns hashes of the generated blocks
<<<<<<< HEAD
    fn generate_to_address(&self, block_num: u64, address: &str) -> Result<Vec<sha256d::Hash>> {
        self.call("generatetoaddress", &[block_num.into(), address.into()])
=======
    fn generate_to_address(&self, block_num: u64, address: &Address) -> Result<Vec<sha256d::Hash>> {
        self.call("generatetoaddress", &[block_num.into(), address.to_string().into()])
>>>>>>> 83e10143
    }

    /// Mine up to block_num blocks immediately (before the RPC call returns)
    /// to an address in the wallet.
<<<<<<< HEAD
    fn generate(&self, block_num: u64) -> Result<Vec<sha256d::Hash>> {
        self.call("generate", &[block_num.into()])
=======
    fn generate(&self, block_num: u64, maxtries: Option<u64>) -> Result<Vec<sha256d::Hash>> {
        self.call("generate", &[block_num.into(), opt_into_json(maxtries)?])
>>>>>>> 83e10143
    }

    /// Mark a block as invalid by `block_hash`
    fn invalidate_block(&self, block_hash: &sha256d::Hash) -> Result<()> {
        self.call("invalidateblock", &[into_json(block_hash)?])
    }

    /// Mark a block as valid by `block_hash`
    fn reconsider_block(&self, block_hash: &sha256d::Hash) -> Result<()> {
        self.call("reconsiderblock", &[into_json(block_hash)?])
    }

    /// Get txids of all transactions in a memory pool
    fn get_raw_mempool(&self) -> Result<Vec<sha256d::Hash>> {
        self.call("getrawmempool", &[])
    }

    fn send_to_address(
        &self,
        address: &Address,
        amount: Amount,
        comment: Option<&str>,
        comment_to: Option<&str>,
<<<<<<< HEAD
        substract_fee: Option<bool>,
        assetlabel: Option<&str>,
=======
        subtract_fee: Option<bool>,
        replaceable: Option<bool>,
        confirmation_target: Option<u32>,
        estimate_mode: Option<json::EstimateMode>,
>>>>>>> 83e10143
    ) -> Result<sha256d::Hash> {
        let mut args = [
            address.to_string().into(),
            into_json(amount.as_btc())?,
            opt_into_json(comment)?,
            opt_into_json(comment_to)?,
<<<<<<< HEAD
            opt_into_json(substract_fee)?,
            opt_into_json(assetlabel)?,
=======
            opt_into_json(subtract_fee)?,
            opt_into_json(replaceable)?,
            opt_into_json(confirmation_target)?,
            opt_into_json(estimate_mode)?,
>>>>>>> 83e10143
        ];
        self.call("sendtoaddress", handle_defaults(&mut args, &vec![null(); 6]))
    }

<<<<<<< HEAD
    fn send_any_to_address(
        &self,
        addr: &str,
        amount: f64,
        comment: Option<&str>,
        comment_to: Option<&str>,
        ignoreblindfail: Option<bool>,
        splitlargetxs: Option<bool>,
        balance_sort_type: Option<u32>,
    ) -> Result<sha256d::Hash> {
        let mut args = [
            into_json(addr)?,
            into_json(amount)?,
            opt_into_json(comment)?,
            opt_into_json(comment_to)?,
            opt_into_json(ignoreblindfail)?,
            opt_into_json(splitlargetxs)?,
            opt_into_json(balance_sort_type)?,
        ];
        self.call("sendanytoaddress", handle_defaults(&mut args, &["".into(), "".into(), true.into(), false.into(), 1.into()]))
    }

=======
>>>>>>> 83e10143
    /// Returns data about each connected network node as an array of
    /// [`PeerInfo`][]
    ///
    /// [`PeerInfo`]: net/struct.PeerInfo.html
    fn get_peer_info(&self) -> Result<Vec<json::GetPeerInfoResult>> {
        self.call("getpeerinfo", &[])
    }

    /// Requests that a ping be sent to all other nodes, to measure ping
    /// time.
    ///
    /// Results provided in `getpeerinfo`, `pingtime` and `pingwait` fields
    /// are decimal seconds.
    ///
    /// Ping command is handled in queue with all other commands, so it
    /// measures processing backlog, not just network ping.
    fn ping(&self) -> Result<()> {
        self.call("ping", &[])
    }

    fn send_raw_transaction<R: RawTx>(&self, tx: R) -> Result<sha256d::Hash> {
        self.call("sendrawtransaction", &[tx.raw_hex().into()])
    }

    fn estimate_smartfee<E>(
        &self,
        conf_target: u16,
        estimate_mode: Option<json::EstimateMode>,
    ) -> Result<json::EstimateSmartFeeResult> {
        let mut args = [into_json(conf_target)?, opt_into_json(estimate_mode)?];
        self.call("estimatesmartfee", handle_defaults(&mut args, &[null()]))
    }

    /// Waits for a specific new block and returns useful info about it.
    /// Returns the current block on timeout or exit.
    ///
    /// # Arguments
    ///
    /// 1. `timeout`: Time in milliseconds to wait for a response. 0
    /// indicates no timeout.
    fn wait_for_new_block(&self, timeout: u64) -> Result<json::BlockRef> {
        self.call("waitfornewblock", &[into_json(timeout)?])
    }

    /// Waits for a specific new block and returns useful info about it.
    /// Returns the current block on timeout or exit.
    ///
    /// # Arguments
    ///
    /// 1. `blockhash`: Block hash to wait for.
    /// 2. `timeout`: Time in milliseconds to wait for a response. 0
    /// indicates no timeout.
    fn wait_for_block(&self, blockhash: &sha256d::Hash, timeout: u64) -> Result<json::BlockRef> {
        let args = [into_json(blockhash)?, into_json(timeout)?];
        self.call("waitforblock", &args)
    }
}

/// Client implements a JSON-RPC client for the Ocean daemon or compatible APIs.
pub struct Client {
    client: jsonrpc::client::Client,
}

impl fmt::Debug for Client {
    fn fmt(&self, f: &mut fmt::Formatter) -> fmt::Result {
        write!(
            f,
            "bitcoincore_rpc::Client(jsonrpc::Client(last_nonce={}))",
            self.client.last_nonce()
        )
    }
}

impl Client {
<<<<<<< HEAD
    /// Creates a client to a oceand JSON-RPC server.
    pub fn new(url: String, user: Option<String>, pass: Option<String>) -> Self {
        debug_assert!(pass.is_none() || user.is_some());

        Client {
=======
    /// Creates a client to a bitcoind JSON-RPC server.
    ///
    /// Can only return [Err] when using cookie authentication.
    pub fn new(url: String, auth: Auth) -> Result<Self> {
        let (user, pass) = auth.get_user_pass()?;
        Ok(Client {
>>>>>>> 83e10143
            client: jsonrpc::client::Client::new(url, user, pass),
        })
    }

    /// Create a new Client.
    pub fn from_jsonrpc(client: jsonrpc::client::Client) -> Client {
        Client {
            client: client,
        }
    }

    /// Get the underlying JSONRPC client.
    pub fn get_jsonrpc_client(&self) -> &jsonrpc::client::Client {
        &self.client
    }
}

impl RpcApi for Client {
    /// Call an `cmd` rpc with given `args` list
    fn call<T: for<'a> serde::de::Deserialize<'a>>(
        &self,
        cmd: &str,
        args: &[serde_json::Value],
    ) -> Result<T> {
<<<<<<< HEAD
        let req = self.client.build_request(cmd, args);
        if log_enabled!(Trace) {
            trace!("JSON-RPC request: {}", serde_json::to_string(&req).unwrap());
=======
        let req = self.client.build_request(&cmd, &args);
        if log_enabled!(Debug) {
            debug!("JSON-RPC request: {}", serde_json::to_string(&req).unwrap());
>>>>>>> 83e10143
        }

        let resp = self.client.send_request(&req).map_err(Error::from);
        if log_enabled!(Debug) && resp.is_ok() {
            let resp = resp.as_ref().unwrap();
            debug!("JSON-RPC response: {}", serde_json::to_string(resp).unwrap());
        }
        Ok(resp?.into_result()?)
    }
}

#[cfg(test)]
mod tests {
    use super::*;
    use bitcoin;
    use serde_json;

    #[test]
    fn test_raw_tx() {
        use bitcoin::consensus::encode;
        let client = Client::new("http://localhost/".into(), Auth::None).unwrap();
        let tx: bitcoin::Transaction = encode::deserialize(&hex::decode("0200000001586bd02815cf5faabfec986a4e50d25dbee089bd2758621e61c5fab06c334af0000000006b483045022100e85425f6d7c589972ee061413bcf08dc8c8e589ce37b217535a42af924f0e4d602205c9ba9cb14ef15513c9d946fa1c4b797883e748e8c32171bdf6166583946e35c012103dae30a4d7870cd87b45dd53e6012f71318fdd059c1c2623b8cc73f8af287bb2dfeffffff021dc4260c010000001976a914f602e88b2b5901d8aab15ebe4a97cf92ec6e03b388ac00e1f505000000001976a914687ffeffe8cf4e4c038da46a9b1d37db385a472d88acfd211500").unwrap()).unwrap();

        assert!(client.send_raw_transaction(&tx).is_err());
        assert!(client.send_raw_transaction(&encode::serialize(&tx)).is_err());
        assert!(client.send_raw_transaction("deadbeef").is_err());
        assert!(client.send_raw_transaction("deadbeef".to_owned()).is_err());
    }

    fn test_handle_defaults_inner() -> Result<()> {
        {
            let mut args = [into_json(0)?, null(), null()];
            let defaults = [into_json(1)?, into_json(2)?];
            let res = [into_json(0)?];
            assert_eq!(handle_defaults(&mut args, &defaults), &res);
        }
        {
            let mut args = [into_json(0)?, into_json(1)?, null()];
            let defaults = [into_json(2)?];
            let res = [into_json(0)?, into_json(1)?];
            assert_eq!(handle_defaults(&mut args, &defaults), &res);
        }
        {
            let mut args = [into_json(0)?, null(), into_json(5)?];
            let defaults = [into_json(2)?, into_json(3)?];
            let res = [into_json(0)?, into_json(2)?, into_json(5)?];
            assert_eq!(handle_defaults(&mut args, &defaults), &res);
        }
        {
            let mut args = [into_json(0)?, null(), into_json(5)?, null()];
            let defaults = [into_json(2)?, into_json(3)?, into_json(4)?];
            let res = [into_json(0)?, into_json(2)?, into_json(5)?];
            assert_eq!(handle_defaults(&mut args, &defaults), &res);
        }
        {
            let mut args = [null(), null()];
            let defaults = [into_json(2)?, into_json(3)?];
            let res: [serde_json::Value; 0] = [];
            assert_eq!(handle_defaults(&mut args, &defaults), &res);
        }
        {
            let mut args = [null(), into_json(1)?];
            let defaults = [];
            let res = [null(), into_json(1)?];
            assert_eq!(handle_defaults(&mut args, &defaults), &res);
        }
        {
            let mut args = [];
            let defaults = [];
            let res: [serde_json::Value; 0] = [];
            assert_eq!(handle_defaults(&mut args, &defaults), &res);
        }
        {
            let mut args = [into_json(0)?];
            let defaults = [into_json(2)?];
            let res = [into_json(0)?];
            assert_eq!(handle_defaults(&mut args, &defaults), &res);
        }
        Ok(())
    }

    #[test]
    fn test_handle_defaults() {
        test_handle_defaults_inner().unwrap();
    }
}<|MERGE_RESOLUTION|>--- conflicted
+++ resolved
@@ -14,29 +14,18 @@
 use std::path::PathBuf;
 use std::{fmt, result};
 
-use bitcoin;
 use hex;
 use jsonrpc;
 use serde;
 use serde_json;
 
-<<<<<<< HEAD
-use bitcoin::Address;
-use bitcoin_amount::Amount;
-use bitcoin_hashes::sha256d;
-use log::Level::Trace;
-use num_bigint::BigUint;
-use rust_ocean::{Block, BlockHeader, Transaction};
-use secp256k1::Signature;
-use std::collections::HashMap;
-=======
 use bitcoin::hashes::sha256d;
 use bitcoin::secp256k1::{self, SecretKey, Signature};
-use bitcoin::{Address, Amount, Block, BlockHeader, OutPoint, PrivateKey, PublicKey, Transaction};
+use bitcoin::{Amount, OutPoint, PrivateKey, PublicKey};
+use rust_ocean::{Address, Block, BlockHeader, Transaction};
 use log::Level::Debug;
 use num_bigint::BigUint;
 use serde::{Deserialize, Serialize};
->>>>>>> 83e10143
 
 use error::*;
 use json;
@@ -170,7 +159,7 @@
 
 impl<'a> RawTx for &'a Transaction {
     fn raw_hex(self) -> String {
-        hex::encode(bitcoin::consensus::encode::serialize(self))
+        hex::encode(rust_ocean::encode::serialize(self))
     }
 }
 
@@ -309,7 +298,7 @@
     fn get_block(&self, hash: &sha256d::Hash) -> Result<Block> {
         let hex: String = self.call("getblock", &[into_json(hash)?, 0.into()])?;
         let bytes = hex::decode(hex)?;
-        Ok(bitcoin::consensus::encode::deserialize(&bytes)?)
+        Ok(rust_ocean::encode::deserialize(&bytes)?)
     }
 
     fn get_block_hex(&self, hash: &sha256d::Hash) -> Result<String> {
@@ -324,7 +313,7 @@
     fn get_block_header_raw(&self, hash: &sha256d::Hash) -> Result<BlockHeader> {
         let hex: String = self.call("getblockheader", &[into_json(hash)?, false.into()])?;
         let bytes = hex::decode(hex)?;
-        Ok(bitcoin::consensus::encode::deserialize(&bytes)?)
+        Ok(rust_ocean::encode::deserialize(&bytes)?)
     }
 
     fn get_block_header_verbose(&self, hash: &sha256d::Hash) -> Result<json::GetBlockHeaderResult> {
@@ -364,7 +353,7 @@
         let mut args = [into_json(txid)?, into_json(false)?, opt_into_json(block_hash)?];
         let hex: String = self.call("getrawtransaction", handle_defaults(&mut args, &[null()]))?;
         let bytes = hex::decode(hex)?;
-        Ok(bitcoin::consensus::encode::deserialize(&bytes)?)
+        Ok(rust_ocean::encode::deserialize(&bytes)?)
     }
 
     fn get_raw_transaction_hex(
@@ -385,11 +374,6 @@
         self.call("getrawtransaction", handle_defaults(&mut args, &[null()]))
     }
 
-<<<<<<< HEAD
-    fn get_received_by_address(&self, address: &Address, minconf: Option<u32>) -> Result<Amount> {
-        let mut args = [into_json(address)?, opt_into_json(minconf)?];
-        self.call("getreceivedbyaddress", handle_defaults(&mut args, &[null()]))
-=======
     fn get_block_filter(&self, block_hash: &sha256d::Hash) -> Result<json::GetBlockFilterResult> {
         self.call("getblockfilter", &[into_json(block_hash)?])
     }
@@ -410,7 +394,6 @@
         Ok(Amount::from_btc(
             self.call("getreceivedbyaddress", handle_defaults(&mut args, &[null()]))?,
         )?)
->>>>>>> 83e10143
     }
 
     fn get_transaction(
@@ -525,13 +508,8 @@
         maxconf: Option<usize>,
         addresses: Option<&[Address]>,
         include_unsafe: Option<bool>,
-<<<<<<< HEAD
         asset: Option<&str>,
-    ) -> Result<Vec<json::ListUnspentResult>> {
-=======
-        query_options: Option<json::ListUnspentQueryOptions>,
     ) -> Result<Vec<json::ListUnspentResultEntry>> {
->>>>>>> 83e10143
         let mut args = [
             opt_into_json(minconf)?,
             opt_into_json(maxconf)?,
@@ -580,12 +558,8 @@
     fn create_raw_transaction_hex(
         &self,
         utxos: &[json::CreateRawTransactionInput],
-<<<<<<< HEAD
-        outs: Option<&HashMap<String, f64>>,
+        outs: &HashMap<String, Amount>,
         outs_assets: Option<&HashMap<String, String>>,
-=======
-        outs: &HashMap<String, Amount>,
->>>>>>> 83e10143
         locktime: Option<i64>,
     ) -> Result<String> {
         let outs_converted = serde_json::Map::from_iter(
@@ -604,17 +578,13 @@
     fn create_raw_transaction(
         &self,
         utxos: &[json::CreateRawTransactionInput],
-<<<<<<< HEAD
-        outs: Option<&HashMap<String, f64>>,
+        outs: &HashMap<String, Amount>,
         outs_assets: Option<&HashMap<String, String>>,
-=======
-        outs: &HashMap<String, Amount>,
->>>>>>> 83e10143
         locktime: Option<i64>,
     ) -> Result<Transaction> {
         let hex: String = self.create_raw_transaction_hex(utxos, outs, outs_assets, locktime)?;
         let bytes = hex::decode(hex)?;
-        Ok(bitcoin::consensus::encode::deserialize(&bytes)?)
+        Ok(rust_ocean::encode::deserialize(&bytes)?)
     }
 
     fn fund_raw_transaction<R: RawTx>(
@@ -670,14 +640,6 @@
             opt_into_json(prevtxs)?,
             opt_into_json(sighash_type)?,
         ];
-<<<<<<< HEAD
-        let defaults = [into_json::<&[json::SignRawTransactionInput]>(&[])?, null()];
-        self.call("signrawtransactionwithkey", handle_defaults(&mut args, &defaults))
-    }
-
-    fn test_mempool_accept(&self, rawtxs: &[&str]) -> Result<Vec<json::TestMempoolAccept>> {
-        self.call("testmempoolaccept", &[into_json(rawtxs)?])
-=======
         let defaults = [empty_arr(), null()];
         self.call("signrawtransactionwithkey", handle_defaults(&mut args, &defaults))
     }
@@ -686,7 +648,6 @@
         let hexes: Vec<serde_json::Value> =
             rawtxs.to_vec().into_iter().map(|r| r.raw_hex().into()).collect();
         self.call("testmempoolaccept", &[hexes.into()])
->>>>>>> 83e10143
     }
 
     fn stop(&self) -> Result<()> {
@@ -717,40 +678,23 @@
     /// Generate new address under own control
     fn get_new_address(
         &self,
-<<<<<<< HEAD
-        account: Option<&str>,
-        address_type: Option<json::AddressType>,
-    ) -> Result<String> {
-        self.call("getnewaddress", &[opt_into_json(account)?, opt_into_json(address_type)?])
-=======
         label: Option<&str>,
         address_type: Option<json::AddressType>,
     ) -> Result<Address> {
         self.call("getnewaddress", &[opt_into_json(label)?, opt_into_json(address_type)?])
->>>>>>> 83e10143
     }
 
     /// Mine `block_num` blocks and pay coinbase to `address`
     ///
     /// Returns hashes of the generated blocks
-<<<<<<< HEAD
-    fn generate_to_address(&self, block_num: u64, address: &str) -> Result<Vec<sha256d::Hash>> {
-        self.call("generatetoaddress", &[block_num.into(), address.into()])
-=======
     fn generate_to_address(&self, block_num: u64, address: &Address) -> Result<Vec<sha256d::Hash>> {
         self.call("generatetoaddress", &[block_num.into(), address.to_string().into()])
->>>>>>> 83e10143
     }
 
     /// Mine up to block_num blocks immediately (before the RPC call returns)
     /// to an address in the wallet.
-<<<<<<< HEAD
-    fn generate(&self, block_num: u64) -> Result<Vec<sha256d::Hash>> {
-        self.call("generate", &[block_num.into()])
-=======
     fn generate(&self, block_num: u64, maxtries: Option<u64>) -> Result<Vec<sha256d::Hash>> {
         self.call("generate", &[block_num.into(), opt_into_json(maxtries)?])
->>>>>>> 83e10143
     }
 
     /// Mark a block as invalid by `block_hash`
@@ -774,35 +718,20 @@
         amount: Amount,
         comment: Option<&str>,
         comment_to: Option<&str>,
-<<<<<<< HEAD
         substract_fee: Option<bool>,
         assetlabel: Option<&str>,
-=======
-        subtract_fee: Option<bool>,
-        replaceable: Option<bool>,
-        confirmation_target: Option<u32>,
-        estimate_mode: Option<json::EstimateMode>,
->>>>>>> 83e10143
     ) -> Result<sha256d::Hash> {
         let mut args = [
             address.to_string().into(),
             into_json(amount.as_btc())?,
             opt_into_json(comment)?,
             opt_into_json(comment_to)?,
-<<<<<<< HEAD
             opt_into_json(substract_fee)?,
             opt_into_json(assetlabel)?,
-=======
-            opt_into_json(subtract_fee)?,
-            opt_into_json(replaceable)?,
-            opt_into_json(confirmation_target)?,
-            opt_into_json(estimate_mode)?,
->>>>>>> 83e10143
         ];
         self.call("sendtoaddress", handle_defaults(&mut args, &vec![null(); 6]))
     }
 
-<<<<<<< HEAD
     fn send_any_to_address(
         &self,
         addr: &str,
@@ -825,8 +754,6 @@
         self.call("sendanytoaddress", handle_defaults(&mut args, &["".into(), "".into(), true.into(), false.into(), 1.into()]))
     }
 
-=======
->>>>>>> 83e10143
     /// Returns data about each connected network node as an array of
     /// [`PeerInfo`][]
     ///
@@ -901,20 +828,12 @@
 }
 
 impl Client {
-<<<<<<< HEAD
-    /// Creates a client to a oceand JSON-RPC server.
-    pub fn new(url: String, user: Option<String>, pass: Option<String>) -> Self {
-        debug_assert!(pass.is_none() || user.is_some());
-
-        Client {
-=======
     /// Creates a client to a bitcoind JSON-RPC server.
     ///
     /// Can only return [Err] when using cookie authentication.
     pub fn new(url: String, auth: Auth) -> Result<Self> {
         let (user, pass) = auth.get_user_pass()?;
         Ok(Client {
->>>>>>> 83e10143
             client: jsonrpc::client::Client::new(url, user, pass),
         })
     }
@@ -939,15 +858,9 @@
         cmd: &str,
         args: &[serde_json::Value],
     ) -> Result<T> {
-<<<<<<< HEAD
-        let req = self.client.build_request(cmd, args);
-        if log_enabled!(Trace) {
-            trace!("JSON-RPC request: {}", serde_json::to_string(&req).unwrap());
-=======
         let req = self.client.build_request(&cmd, &args);
         if log_enabled!(Debug) {
             debug!("JSON-RPC request: {}", serde_json::to_string(&req).unwrap());
->>>>>>> 83e10143
         }
 
         let resp = self.client.send_request(&req).map_err(Error::from);
@@ -962,14 +875,19 @@
 #[cfg(test)]
 mod tests {
     use super::*;
-    use bitcoin;
+    use rust_ocean;
     use serde_json;
 
     #[test]
     fn test_raw_tx() {
-        use bitcoin::consensus::encode;
+        use rust_ocean::encode;
         let client = Client::new("http://localhost/".into(), Auth::None).unwrap();
-        let tx: bitcoin::Transaction = encode::deserialize(&hex::decode("0200000001586bd02815cf5faabfec986a4e50d25dbee089bd2758621e61c5fab06c334af0000000006b483045022100e85425f6d7c589972ee061413bcf08dc8c8e589ce37b217535a42af924f0e4d602205c9ba9cb14ef15513c9d946fa1c4b797883e748e8c32171bdf6166583946e35c012103dae30a4d7870cd87b45dd53e6012f71318fdd059c1c2623b8cc73f8af287bb2dfeffffff021dc4260c010000001976a914f602e88b2b5901d8aab15ebe4a97cf92ec6e03b388ac00e1f505000000001976a914687ffeffe8cf4e4c038da46a9b1d37db385a472d88acfd211500").unwrap()).unwrap();
+        let tx: rust_ocean::Transaction = encode::deserialize(&hex::decode("020000000001eb04b68e9a26d116046c76e8ff47332fb71dda90ff4bef5370f2\
+             5226d3bc09fc0000000000feffffff0201230f4f5d4b7c6fa845806ee4f67713\
+             459e1b69e8e60fcee2e4940c7a0d5de1b20100000002540bd71c001976a91448\
+             633e2c0ee9495dd3f9c43732c47f4702a362c888ac01230f4f5d4b7c6fa84580\
+             6ee4f67713459e1b69e8e60fcee2e4940c7a0d5de1b2010000000000000ce400\
+             0000000000").unwrap()).unwrap();
 
         assert!(client.send_raw_transaction(&tx).is_err());
         assert!(client.send_raw_transaction(&encode::serialize(&tx)).is_err());
